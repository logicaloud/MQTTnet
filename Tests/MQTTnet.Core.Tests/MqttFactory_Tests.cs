﻿using Microsoft.VisualStudio.TestTools.UnitTesting;
using MQTTnet.Diagnostics;
using MQTTnet.Extensions.ManagedClient;
using System;
using System.Threading;
using System.Threading.Tasks;

namespace MQTTnet.Tests
{
    [TestClass]
    public class MqttFactory_Tests
    {
        [TestMethod]
        public async Task Create_Managed_Client_With_Logger()
        {
            var factory = new MqttFactory();

<<<<<<< HEAD
            //This test compares
            //1. correct logID
            var logId = "logId";
            string invalidLogId = null;

            //2. if the total log calls are the same for global and local
            var globalLogCount = 0;
=======
            // This test compares
            // 1. correct logID
            var logId = "logId";
            string invalidLogId = null;

            // 2. if the total log calls are the same for global and local
            //var globalLogCount = 0;
>>>>>>> af0b98ea
            var localLogCount = 0;

            var logger = new MqttNetLogger(logId);

<<<<<<< HEAD
            //we have a theoretical bug here if a concurrent test is also logging
            var globalLog = new EventHandler<MqttNetLogMessagePublishedEventArgs>((s, e) =>
            {
                if (logId != e.LogMessage.LogId)
                {
                    invalidLogId = e.LogMessage.LogId;
                }

                Interlocked.Increment(ref globalLogCount);
            });
=======
            // TODO: This is commented out because it is affected by other tests.
            //// we have a theoretical bug here if a concurrent test is also logging
            //var globalLog = new EventHandler<MqttNetLogMessagePublishedEventArgs>((s, e) =>
            //{
            //    if (e.TraceMessage.LogId != logId)
            //    {
            //        invalidLogId = e.TraceMessage.LogId;
            //    }

            //    Interlocked.Increment(ref globalLogCount);
            //});
>>>>>>> af0b98ea

            //MqttNetGlobalLogger.LogMessagePublished += globalLog;

            logger.LogMessagePublished += (s, e) =>
            {
<<<<<<< HEAD
                if (logId != e.LogMessage.LogId)
=======
                if (e.TraceMessage.LogId != logId)
>>>>>>> af0b98ea
                {
                    invalidLogId = e.LogMessage.LogId;
                }

                Interlocked.Increment(ref localLogCount);
            };

            var managedClient = factory.CreateManagedMqttClient(logger);
            try
            {
                var clientOptions = new ManagedMqttClientOptionsBuilder();

                clientOptions.WithClientOptions(o => o.WithTcpServer("this_is_an_invalid_host").WithCommunicationTimeout(TimeSpan.FromSeconds(1)));

                // try connect to get some log entries
                await managedClient.StartAsync(clientOptions.Build());

                // wait at least connect timeout or we have some log messages
                var tcs = new TaskCompletionSource<object>();
                managedClient.ConnectingFailedHandler = new ConnectingFailedHandlerDelegate(e => tcs.TrySetResult(null));
                await Task.WhenAny(Task.Delay(managedClient.Options.ClientOptions.CommunicationTimeout), tcs.Task);
            }
            finally
            {
                await managedClient.StopAsync();

                //MqttNetGlobalLogger.LogMessagePublished -= globalLog;
            }

            Assert.IsNull(invalidLogId);
            Assert.AreNotEqual(0, localLogCount);
        }
    }
}<|MERGE_RESOLUTION|>--- conflicted
+++ resolved
@@ -15,39 +15,17 @@
         {
             var factory = new MqttFactory();
 
-<<<<<<< HEAD
-            //This test compares
-            //1. correct logID
-            var logId = "logId";
-            string invalidLogId = null;
-
-            //2. if the total log calls are the same for global and local
-            var globalLogCount = 0;
-=======
             // This test compares
             // 1. correct logID
             var logId = "logId";
-            string invalidLogId = null;
+            var hasInvalidLogId = false;
 
             // 2. if the total log calls are the same for global and local
             //var globalLogCount = 0;
->>>>>>> af0b98ea
             var localLogCount = 0;
 
             var logger = new MqttNetLogger(logId);
 
-<<<<<<< HEAD
-            //we have a theoretical bug here if a concurrent test is also logging
-            var globalLog = new EventHandler<MqttNetLogMessagePublishedEventArgs>((s, e) =>
-            {
-                if (logId != e.LogMessage.LogId)
-                {
-                    invalidLogId = e.LogMessage.LogId;
-                }
-
-                Interlocked.Increment(ref globalLogCount);
-            });
-=======
             // TODO: This is commented out because it is affected by other tests.
             //// we have a theoretical bug here if a concurrent test is also logging
             //var globalLog = new EventHandler<MqttNetLogMessagePublishedEventArgs>((s, e) =>
@@ -59,19 +37,14 @@
 
             //    Interlocked.Increment(ref globalLogCount);
             //});
->>>>>>> af0b98ea
 
             //MqttNetGlobalLogger.LogMessagePublished += globalLog;
 
             logger.LogMessagePublished += (s, e) =>
             {
-<<<<<<< HEAD
-                if (logId != e.LogMessage.LogId)
-=======
-                if (e.TraceMessage.LogId != logId)
->>>>>>> af0b98ea
+                if (e.LogMessage.LogId != logId)
                 {
-                    invalidLogId = e.LogMessage.LogId;
+                    hasInvalidLogId = true;
                 }
 
                 Interlocked.Increment(ref localLogCount);
@@ -99,7 +72,9 @@
                 //MqttNetGlobalLogger.LogMessagePublished -= globalLog;
             }
 
-            Assert.IsNull(invalidLogId);
+            await Task.Delay(500);
+
+            Assert.IsFalse(hasInvalidLogId);
             Assert.AreNotEqual(0, localLogCount);
         }
     }
