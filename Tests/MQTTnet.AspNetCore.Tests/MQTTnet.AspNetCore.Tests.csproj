--- conflicted
+++ resolved
@@ -1,11 +1,7 @@
 ﻿<Project Sdk="Microsoft.NET.Sdk">
 
   <PropertyGroup>
-<<<<<<< HEAD
-    <TargetFramework>netcoreapp2.2</TargetFramework>
-=======
     <TargetFramework>netcoreapp3.1</TargetFramework>
->>>>>>> ce51d12a
     <IsPackable>false</IsPackable>
   </PropertyGroup>
 
