--- conflicted
+++ resolved
@@ -300,179 +300,6 @@
             Assert.AreEqual(5, reader.BytesLeft);
         }
 
-<<<<<<< HEAD
-        /// <summary>
-        /// Test reading random sequences of types and values from the MqttPacketReader
-        /// </summary>
-        [TestMethod]
-        public void Read_Various_Positions_and_Offsets()
-        {
-            const int NumBufferElements = 1000;
-            const int NumTestSequences = 10000;
-
-            const string TestString = "The quick brown fox jumps over the lazy dog.";
-
-            var rndSeed = Environment.TickCount;
-            // rndSeed = ...; // assign random seed here if there is an error so that it can be repeated
-            var rnd = new Random(rndSeed);
-            // rndSeed is printed when an assert fails
-
-            var bufferElements = new List<ElementReference>();
-
-            byte[] elementBuffer;
-
-            // Fill a buffer with strings or numbers in big endian format
-            using (var ms = new System.IO.MemoryStream())
-            {
-                using (var bw = new System.IO.BinaryWriter(ms))
-                {
-                    var bufferOffset = 0;
-
-                    for (var i = 0; i < NumBufferElements; i++)
-                    {
-                        if (i > 654)
-                        {
-                            int x = 0;
-                        }
-                        var nextElementType = (ElementReference.BufferElementType)rnd.Next(ElementReference.NumBufferElementTypes);
-
-                        byte[] elementBytes = null;
-                        uint elementNumberValue = 0; // all element number values fit into uint
-                        string elementStringValue = null;
-                        int elementSize = 0;
-
-                        var alreadyBigEndian = false;
-                        switch (nextElementType)
-                        {
-                            case ElementReference.BufferElementType.Byte:
-                                var byteValue = (byte)i;
-                                elementNumberValue = byteValue;
-                                elementSize = sizeof(byte);
-                                elementBytes = new byte[1] { byteValue };
-                                alreadyBigEndian = true; // nothing to swap
-                                break;
-                            case ElementReference.BufferElementType.TwoByteInt:
-                                var ushortValue = (ushort)i;
-                                elementNumberValue = ushortValue;
-                                elementSize = sizeof(ushort);
-                                elementBytes = BitConverter.GetBytes(ushortValue);
-                                break;
-                            case ElementReference.BufferElementType.FourByteInt:
-                                var uintValue = (uint)i;
-                                elementNumberValue = uintValue;
-                                elementSize = sizeof(uint);
-                                elementBytes = BitConverter.GetBytes(uintValue);
-                                break;
-                            case ElementReference.BufferElementType.VariableSizeInt:
-                                {
-                                    elementNumberValue = (uint)i;
-                                    var writer = new MqttBufferWriter(4, 4);
-                                    writer.WriteVariableByteInteger(elementNumberValue);
-                                    elementSize = writer.Length;
-                                    elementBytes = new byte[elementSize];
-                                    var buffer = writer.GetBuffer();
-                                    Array.Copy(buffer, elementBytes, elementSize);
-                                    alreadyBigEndian = true; // nothing to swap
-                                }
-                                break;
-                            case ElementReference.BufferElementType.String:
-                                {
-                                    var stringLen = rnd.Next(TestString.Length);
-                                    elementStringValue = TestString.Substring(0, stringLen); // could be empty
-                                    var writer = new MqttBufferWriter(stringLen + 1, stringLen + 1);
-                                    writer.WriteString(elementStringValue);
-                                    elementSize = writer.Length;
-                                    elementBytes = new byte[elementSize];
-                                    var buffer = writer.GetBuffer();
-                                    Array.Copy(buffer, elementBytes, elementSize);
-                                    alreadyBigEndian = true; // nothing to swap
-                                }
-                                break;
-
-                        }
-
-                        if (BitConverter.IsLittleEndian && (!alreadyBigEndian))
-                        {
-                            Array.Reverse(elementBytes);
-                        }
-
-                        bw.Write(elementBytes);
-                        bufferElements.Add(new ElementReference(nextElementType, elementSize, elementNumberValue, elementStringValue, bufferOffset));
-                        bufferOffset += elementSize;
-                    }
-                    elementBuffer = ms.ToArray();
-                }
-            }
-
-            for (var i = 0; i < NumTestSequences; i++)
-            {
-                var firstElementIndex = rnd.Next(NumBufferElements - 1);
-                // segmentElementIndex will be < NumBufferElements - 1, which means there is at least one byte left for segment element count
-                var elementCount = rnd.Next(NumBufferElements - firstElementIndex) + 1;
-                var lastElementIndex = firstElementIndex + elementCount - 1;
-                // Use element index to get buffer offsets
-                var lastElement = bufferElements[lastElementIndex];
-                var segmentStartPosition = bufferElements[firstElementIndex].BufferOffset;
-                var segmentEndPosition = lastElement.BufferOffset + lastElement.Size;
-                var segmentLength = segmentEndPosition - segmentStartPosition;
-
-                var reader = new MqttBufferReader();
-                reader.SetBuffer(elementBuffer, segmentStartPosition, segmentLength);
-
-                // read all elements in the buffer segment; values should be as expected              
-                for (var n = 0; n < elementCount; n++)
-                {
-                    var element = bufferElements[firstElementIndex + n];
-                    uint elementNumberValue = 0;
-                    string elementStringValue = null;
-
-                    var expectedPosition = element.BufferOffset - segmentStartPosition;
-                    Assert.AreEqual(expectedPosition, reader.Position);
-
-                    switch (element.Type)
-                    {
-                        case ElementReference.BufferElementType.Byte:
-                            {
-                                elementNumberValue = reader.ReadByte();
-                            }
-                            break;
-                        case ElementReference.BufferElementType.TwoByteInt:
-                            {
-                                elementNumberValue = reader.ReadTwoByteInteger();
-                            }
-                            break;
-                        case ElementReference.BufferElementType.FourByteInt:
-                            {
-                                elementNumberValue = reader.ReadFourByteInteger();
-                            }
-                            break;
-                        case ElementReference.BufferElementType.VariableSizeInt:
-                            {
-                                elementNumberValue = reader.ReadVariableByteInteger();
-                            }
-                            break;
-                        case ElementReference.BufferElementType.String:
-                            {
-                                elementStringValue = reader.ReadString();
-                            }
-                            break;
-                    }
-
-                    if (elementStringValue != null)
-                    {
-                        Assert.AreEqual(elementStringValue, element.StringValue, $"'{elementStringValue}' not equal '{element.StringValue}' with random seed {rndSeed}.");
-                    }
-                    else
-                    {
-                        Assert.AreEqual(elementNumberValue, element.NumberValue, $"{elementNumberValue} not equal {element.NumberValue} with random seed {rndSeed}.");
-                    }
-                }
-
-                // confirm end of stream
-                Assert.AreEqual(0, reader.BytesLeft, "BytesLeft not zero as expected with random seed " + rndSeed);
-                Assert.IsTrue(reader.EndOfStream, "Not end of stream as expected with random seed " + rndSeed);
-            }
-=======
 
         // Helper class to build up a reference to elements of various types in a buffer
         class ElementReference
@@ -502,7 +329,6 @@
             public int Size { get; }
             public string StringValue { get; }
             public BufferElementType Type { get; }
->>>>>>> 2644f69e
         }
     }
 }