--- conflicted
+++ resolved
@@ -398,13 +398,8 @@
                 var s = await testEnvironment.StartServer();
                 s.RetainedMessageChangedAsync += e =>
                 {
-<<<<<<< HEAD
                     savedRetainedMessages = s.GetRetainedMessagesAsync().GetAwaiter().GetResult().ToList();
-                    return PlatformAbstractionLayer.CompletedTask;
-=======
-                    savedRetainedMessages = e.StoredRetainedMessages;
-                    return CompletedTask.Instance;
->>>>>>> e88b280e
+                    return CompletedTask.Instance;
                 };
 
                 var c1 = await testEnvironment.ConnectClient();
@@ -954,11 +949,7 @@
                 testEnvironment.Server.ClientConnectedAsync += e =>
                 {
                     testClientId = e.ClientId;
-<<<<<<< HEAD
-                    return PlatformAbstractionLayer.CompletedTask;
-=======
-                    return CompletedTask.Instance;
->>>>>>> e88b280e
+                    return CompletedTask.Instance;
                 };
 
                 var client = testEnvironment.CreateClient();
@@ -967,20 +958,12 @@
                 {
                     if (e.Buffer.Length > 0)
                     {
-<<<<<<< HEAD
-                        if (e.Buffer[0] == (byte)Protocol.MqttControlPacketType.Disconnect << 4)
-=======
                         if (e.Buffer[0] == (byte)MqttControlPacketType.Disconnect << 4)
->>>>>>> e88b280e
                         {
                             disconnectPacketReceived = true;
                         }
                     }
-<<<<<<< HEAD
-                    return PlatformAbstractionLayer.CompletedTask;
-=======
-                    return CompletedTask.Instance;
->>>>>>> e88b280e
+                    return CompletedTask.Instance;
                 };
 
                 await client.ConnectAsync(
