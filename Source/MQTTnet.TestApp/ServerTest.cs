--- conflicted
+++ resolved
@@ -66,14 +66,9 @@
                         Directory.CreateDirectory(directory);
                     }
 
-<<<<<<< HEAD
                     var retainedMessages = mqttServer.GetRetainedMessagesAsync().GetAwaiter().GetResult();
                     File.WriteAllText(Filename, JsonConvert.SerializeObject(retainedMessages));
                     return Task.FromResult(0);
-=======
-                    File.WriteAllText(Filename, JsonConvert.SerializeObject(e.StoredRetainedMessages));
-                    return CompletedTask.Instance;
->>>>>>> e88b280e
                 };
                 
                 mqttServer.RetainedMessagesClearedAsync += e =>
