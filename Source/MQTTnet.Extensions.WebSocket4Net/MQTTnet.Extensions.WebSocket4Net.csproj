--- conflicted
+++ resolved
@@ -1,15 +1,9 @@
 <Project Sdk="Microsoft.NET.Sdk">
 
     <PropertyGroup>
-<<<<<<< HEAD
-        <TargetFrameworks>netstandard1.3;netstandard2.0;netstandard2.1;netcoreapp3.1;net5.0;net6.0</TargetFrameworks>
-        <TargetFrameworks Condition=" '$(OS)' == 'Windows_NT' ">$(TargetFrameworks);net452;net461</TargetFrameworks>
-        <TargetFrameworks Condition=" '$(OS)' == 'Windows_NT' AND '$(MSBuildRuntimeType)' != 'Core' ">$(TargetFrameworks)</TargetFrameworks>
-=======
         <TargetFrameworks>netstandard1.3;netstandard2.0;netstandard2.1;netcoreapp3.1;net5.0;net6.0;net7.0</TargetFrameworks>
         <TargetFrameworks Condition=" '$(OS)' == 'Windows_NT' ">$(TargetFrameworks);net452;net461;net48</TargetFrameworks>
-        <TargetFrameworks Condition=" '$(OS)' == 'Windows_NT' AND '$(MSBuildRuntimeType)' != 'Core' ">$(TargetFrameworks);uap10.0</TargetFrameworks>
->>>>>>> 3b5667c8
+        <TargetFrameworks Condition=" '$(OS)' == 'Windows_NT' AND '$(MSBuildRuntimeType)' != 'Core' ">$(TargetFrameworks)</TargetFrameworks>
         
         <AssemblyName>MQTTnet.Extensions.WebSocket4Net</AssemblyName>
         <RootNamespace>MQTTnet.Extensions.WebSocket4Net</RootNamespace>
