﻿using System;
using System.Collections.Concurrent;
using System.Collections.Generic;
using System.Linq;
using System.Net;
using System.Security.Authentication;
using System.Security.Cryptography.X509Certificates;
using System.Threading;
using System.Threading.Tasks;
using MQTTnet.Channel;
using MQTTnet.Client.Options;
using MQTTnet.Exceptions;
using MQTTnet.Internal;
using SuperSocket.ClientEngine;
using WebSocket4Net;

namespace MQTTnet.Extensions.WebSocket4Net
{
    public class WebSocket4NetMqttChannel : IMqttChannel
    {
        private readonly BlockingCollection<byte> _receiveBuffer = new BlockingCollection<byte>();

        private readonly IMqttClientOptions _clientOptions;
        private readonly MqttClientWebSocketOptions _webSocketOptions;

        private WebSocket _webSocket;

        public WebSocket4NetMqttChannel(IMqttClientOptions clientOptions, MqttClientWebSocketOptions webSocketOptions)
        {
            _clientOptions = clientOptions ?? throw new ArgumentNullException(nameof(clientOptions));
            _webSocketOptions = webSocketOptions ?? throw new ArgumentNullException(nameof(webSocketOptions));
        }

        public string Endpoint => _webSocketOptions.Uri;

        public bool IsSecureConnection { get; private set; }

        public X509Certificate2 ClientCertificate { get; }

        public async Task ConnectAsync(CancellationToken cancellationToken)
        {
            var uri = _webSocketOptions.Uri;
            if (!uri.StartsWith("ws://", StringComparison.OrdinalIgnoreCase) && !uri.StartsWith("wss://", StringComparison.OrdinalIgnoreCase))
            {
                if (_webSocketOptions.TlsOptions?.UseTls == false)
                {
                    uri = "ws://" + uri;
                }
                else
                {
                    uri = "wss://" + uri;
                }
            }

            var sslProtocols = _webSocketOptions?.TlsOptions?.SslProtocol ?? SslProtocols.None;
            var subProtocol = _webSocketOptions.SubProtocols.FirstOrDefault() ?? string.Empty;

            var cookies = new List<KeyValuePair<string, string>>();
            if (_webSocketOptions.CookieContainer != null)
            {
                throw new NotSupportedException("Cookies are not supported.");
            }

            List<KeyValuePair<string, string>> customHeaders = null;
            if (_webSocketOptions.RequestHeaders != null)
            {
                customHeaders = _webSocketOptions.RequestHeaders.Select(i => new KeyValuePair<string, string>(i.Key, i.Value)).ToList();
            }

            EndPoint proxy = null;
            if (_webSocketOptions.ProxyOptions != null)
            {
                throw new NotSupportedException("Proxies are not supported.");
            }

            // The user agent can be empty always because it is just added to the custom headers as "User-Agent".
            var userAgent = string.Empty;

            var origin = string.Empty;
            var webSocketVersion = WebSocketVersion.None;
            var receiveBufferSize = 0;

            var certificates = new X509CertificateCollection();
            if (_webSocketOptions?.TlsOptions?.Certificates != null)
            {
                foreach (var certificate in _webSocketOptions.TlsOptions.Certificates)
                {
<<<<<<< HEAD
                    certificates.Add(new X509Certificate(certificate));
=======
#if WINDOWS_UWP
                    certificates.Add(new X509Certificate(certificate));
#else
                    certificates.Add(certificate);
#endif
                    
>>>>>>> 9fb1cc33
                }
            }

            _webSocket = new WebSocket(uri, subProtocol, cookies, customHeaders, userAgent, origin, webSocketVersion, proxy, sslProtocols, receiveBufferSize)
            {
                NoDelay = true,
                Security =
                {
                    AllowUnstrustedCertificate = _webSocketOptions?.TlsOptions?.AllowUntrustedCertificates == true,
                    AllowCertificateChainErrors = _webSocketOptions?.TlsOptions?.IgnoreCertificateChainErrors == true,
                    Certificates = certificates
                }
            };

            await ConnectInternalAsync(cancellationToken).ConfigureAwait(false);
            
            IsSecureConnection = uri.StartsWith("wss://", StringComparison.OrdinalIgnoreCase);
        }

        public Task DisconnectAsync(CancellationToken cancellationToken)
        {
            if (_webSocket != null && _webSocket.State == WebSocketState.Open)
            {
                _webSocket.Close();
            }
            
            return Task.FromResult(0);
        }

        public Task<int> ReadAsync(byte[] buffer, int offset, int count, CancellationToken cancellationToken)
        {
            var readBytes = 0;
            while (count > 0 && !cancellationToken.IsCancellationRequested)
            {
                if (!_receiveBuffer.TryTake(out var @byte))
                {
                    if (readBytes == 0)
                    {
                        // Block until at least one byte was received.
                        @byte = _receiveBuffer.Take(cancellationToken);
                    }
                    else
                    {
                        return Task.FromResult(readBytes);
                    }
                }

                buffer[offset] = @byte;
                offset++;
                count--;
                readBytes++;
            }

            return Task.FromResult(readBytes);
        }

        public Task WriteAsync(byte[] buffer, int offset, int count, CancellationToken cancellationToken)
        {
            _webSocket.Send(buffer, offset, count);
            return Task.FromResult(0);
        }

        public void Dispose()
        {
            if (_webSocket == null)
            {
                return;
            }

            _webSocket.DataReceived -= OnDataReceived;
            _webSocket.Error -= OnError;
            _webSocket.Dispose();
            _webSocket = null;
        }

        private void OnError(object sender, ErrorEventArgs e)
        {
            System.Diagnostics.Debug.Write(e.Exception.ToString());
        }

        private void OnDataReceived(object sender, DataReceivedEventArgs e)
        {
            foreach (var @byte in e.Data)
            {
                _receiveBuffer.Add(@byte);
            }
        }

        private async Task ConnectInternalAsync(CancellationToken cancellationToken)
        {
            _webSocket.Error += OnError;
            _webSocket.DataReceived += OnDataReceived;

            var taskCompletionSource = new TaskCompletionSource<Exception>();

            void ErrorHandler(object sender, ErrorEventArgs e)
            {
                taskCompletionSource.TrySetResult(e.Exception);
            }

            void SuccessHandler(object sender, EventArgs e)
            {
                taskCompletionSource.TrySetResult(null);
            }

            try
            {
                _webSocket.Opened += SuccessHandler;
                _webSocket.Error += ErrorHandler;

                _webSocket.Open();

                var exception = await MqttTaskTimeout.WaitAsync(c =>
                {
                    c.Register(() => taskCompletionSource.TrySetCanceled());
                    return taskCompletionSource.Task;
                }, _clientOptions.CommunicationTimeout, cancellationToken).ConfigureAwait(false);

                if (exception != null)
                {
                    if (exception is AuthenticationException authenticationException)
                    {
                        throw new MqttCommunicationException(authenticationException.InnerException);
                    }

                    if (exception is OperationCanceledException)
                    {
                        throw new MqttCommunicationTimedOutException();
                    }

                    throw new MqttCommunicationException(exception);
                }
            }
            catch (OperationCanceledException)
            {
                throw new MqttCommunicationTimedOutException();
            }
            finally
            {
                _webSocket.Opened -= SuccessHandler;
                _webSocket.Error -= ErrorHandler;
            }
        }
    }
}<|MERGE_RESOLUTION|>--- conflicted
+++ resolved
@@ -85,16 +85,12 @@
             {
                 foreach (var certificate in _webSocketOptions.TlsOptions.Certificates)
                 {
-<<<<<<< HEAD
-                    certificates.Add(new X509Certificate(certificate));
-=======
 #if WINDOWS_UWP
                     certificates.Add(new X509Certificate(certificate));
 #else
                     certificates.Add(certificate);
 #endif
                     
->>>>>>> 9fb1cc33
                 }
             }
 
