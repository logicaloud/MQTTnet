--- conflicted
+++ resolved
@@ -221,13 +221,6 @@
 
 #if !NETSTANDARD1_3
 #if !WINDOWS_UWP
-<<<<<<< HEAD
-            clientWebSocket.Options.UseDefaultCredentials = _options.UseDefaultCredentials;
-#endif
-            clientWebSocket.Options.KeepAliveInterval = _options.KeepAliveInterval;
-#endif
-            clientWebSocket.Options.Credentials = _options.Credentials;
-=======
             // Only set the value if it is actually true. This property is not supported on all platforms
             // and will throw a _PlatformNotSupported_ (i.e. WASM) exception when being used regardless of the actual value.
             if (_options.UseDefaultCredentials)
@@ -244,7 +237,6 @@
             {
                 clientWebSocket.Options.Credentials = _options.Credentials;
             }
->>>>>>> 3b5667c8
             
             var certificateValidationHandler = _options.TlsOptions?.CertificateValidationHandler;
             if (certificateValidationHandler != null)
