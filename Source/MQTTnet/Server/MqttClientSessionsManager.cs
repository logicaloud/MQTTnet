--- conflicted
+++ resolved
@@ -190,16 +190,12 @@
 
                 foreach (var clientSession in GetSessions())
                 {
-<<<<<<< HEAD
-                    clientSession.EnqueueApplicationMessage(enqueuedApplicationMessage.Sender, applicationMessage);
-=======
                     var publishPacket = applicationMessage.ToPublishPacket();
 
                     // Set the retain flag to true according to [MQTT-3.3.1-9].
                     publishPacket.Retain = false;
 
                     clientSession.EnqueueApplicationMessage(enqueuedApplicationMessage.Sender, publishPacket);
->>>>>>> 8fa9943c
                 }
             }
             catch (OperationCanceledException)
@@ -264,11 +260,7 @@
                 _logger.Info("Client '{0}': Connected.", clientId);
                 _eventDispatcher.OnClientConnected(clientId);
 
-<<<<<<< HEAD
-                await clientSession.RunAsync(connectPacket.WillMessage, connectPacket.KeepAlivePeriod, clientAdapter).ConfigureAwait(false);
-=======
                 await result.Session.RunAsync(connectPacket, clientAdapter).ConfigureAwait(false);
->>>>>>> 8fa9943c
             }
             catch (OperationCanceledException)
             {
