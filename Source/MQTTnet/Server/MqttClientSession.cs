﻿using System;
using System.Collections.Generic;
using System.Threading;
using System.Threading.Tasks;
using MQTTnet.Adapter;
using MQTTnet.Client;
using MQTTnet.Diagnostics;
using MQTTnet.Exceptions;
using MQTTnet.Internal;
using MQTTnet.Packets;
using MQTTnet.Protocol;

namespace MQTTnet.Server
{
    public class MqttClientSession : IMqttClientSession
    {
        private readonly MqttPacketIdentifierProvider _packetIdentifierProvider = new MqttPacketIdentifierProvider();

        private readonly MqttRetainedMessagesManager _retainedMessagesManager;
        private readonly MqttClientKeepAliveMonitor _keepAliveMonitor;
        private readonly MqttClientPendingPacketsQueue _pendingPacketsQueue;
        private readonly MqttClientSubscriptionsManager _subscriptionsManager;
        private readonly MqttClientSessionsManager _sessionsManager;

        private readonly IMqttNetChildLogger _logger;
        private readonly IMqttServerOptions _options;

        private CancellationTokenSource _cancellationTokenSource;
        private MqttApplicationMessage _willMessage;
        private bool _wasCleanDisconnect;
        private IMqttChannelAdapter _adapter;
        private Task<bool> _workerTask;
        private IDisposable _cleanupHandle;

        public MqttClientSession(
            string clientId,
            IMqttServerOptions options,
            MqttClientSessionsManager sessionsManager,
            MqttRetainedMessagesManager retainedMessagesManager,
            IMqttNetChildLogger logger)
        {
            if (logger == null) throw new ArgumentNullException(nameof(logger));

            _options = options ?? throw new ArgumentNullException(nameof(options));
            _sessionsManager = sessionsManager;
            _retainedMessagesManager = retainedMessagesManager ?? throw new ArgumentNullException(nameof(retainedMessagesManager));

            ClientId = clientId;

            _logger = logger.CreateChildLogger(nameof(MqttClientSession));

            _keepAliveMonitor = new MqttClientKeepAliveMonitor(this, _logger);
            _subscriptionsManager = new MqttClientSubscriptionsManager(clientId, _options, sessionsManager.Server);
            _pendingPacketsQueue = new MqttClientPendingPacketsQueue(_options, this, _logger);
        }

        public string ClientId { get; }

        public void FillStatus(MqttClientSessionStatus status)
        {
            status.ClientId = ClientId;
            status.IsConnected = _adapter != null;
            status.Endpoint = _adapter?.Endpoint;
            status.ProtocolVersion = _adapter?.PacketSerializer?.ProtocolVersion;
            status.PendingApplicationMessagesCount = _pendingPacketsQueue.Count;
            status.LastPacketReceived = _keepAliveMonitor.LastPacketReceived;
            status.LastNonKeepAlivePacketReceived = _keepAliveMonitor.LastNonKeepAlivePacketReceived;
        }

<<<<<<< HEAD
        public Task<bool> RunAsync(MqttConnectPacket connectPacket, IMqttChannelAdapter adapter)
        {
            _workerTask = RunInternalAsync(connectPacket, adapter);
            return _workerTask;
        }

        private async Task<bool> RunInternalAsync(MqttConnectPacket connectPacket, IMqttChannelAdapter adapter)
=======
        public async Task RunAsync(MqttConnectPacket connectPacket, IMqttChannelAdapter adapter)
>>>>>>> f70c79aa
        {
            if (connectPacket == null) throw new ArgumentNullException(nameof(connectPacket));
            if (adapter == null) throw new ArgumentNullException(nameof(adapter));

            try
            {
                _adapter = adapter;
                adapter.ReadingPacketStarted += OnAdapterReadingPacketStarted;
                adapter.ReadingPacketCompleted += OnAdapterReadingPacketCompleted;

                _cancellationTokenSource = new CancellationTokenSource();

                //woraround for https://github.com/dotnet/corefx/issues/24430
                _cleanupHandle = _cancellationTokenSource.Token.Register(() => Cleanup());
                //endworkaround
                _wasCleanDisconnect = false;
                _willMessage = connectPacket.WillMessage;

                _pendingPacketsQueue.Start(adapter, _cancellationTokenSource.Token);
                _keepAliveMonitor.Start(connectPacket.KeepAlivePeriod, _cancellationTokenSource.Token);

                while (!_cancellationTokenSource.IsCancellationRequested)
                {
                    var packet = await adapter.ReceivePacketAsync(TimeSpan.Zero, _cancellationTokenSource.Token).ConfigureAwait(false);
                    if (packet != null)
                    {
                        _keepAliveMonitor.PacketReceived(packet);
                        ProcessReceivedPacket(adapter, packet, _cancellationTokenSource.Token);
                    }
                }
            }
            catch (OperationCanceledException)
            {
            }
            catch (Exception exception)
            {
                if (exception is MqttCommunicationException)
                {
                    if (exception is MqttCommunicationClosedGracefullyException)
                    {
                        _logger.Verbose("Client '{0}': Connection closed gracefully.", ClientId);
                    }
                    else
                    {
                        _logger.Warning(exception, "Client '{0}': Communication exception while receiving client packets.", ClientId);
                    }
                }
                else
                {
                    _logger.Error(exception, "Client '{0}': Unhandled exception while receiving client packets.", ClientId);
                }

                Stop(MqttClientDisconnectType.NotClean, true);
            }
            finally
            {
                await Cleanup().ConfigureAwait(false);

                _cleanupHandle?.Dispose();
                _cleanupHandle = null;

                _cancellationTokenSource?.Dispose();
                _cancellationTokenSource = null;
            }
        }

        private async Task Cleanup()
        {
            try
            {
                var adapter = _adapter;
                if (adapter == null)
                {
                    return;
                }

                _adapter = null;

                adapter.ReadingPacketStarted -= OnAdapterReadingPacketStarted;
                adapter.ReadingPacketCompleted -= OnAdapterReadingPacketCompleted;
                await adapter.DisconnectAsync(_options.DefaultCommunicationTimeout, CancellationToken.None).ConfigureAwait(false);
                adapter.Dispose();
            }
            catch (Exception exception)
            {
                _logger.Error(exception, exception.Message);
            }
        }

        public void Stop(MqttClientDisconnectType type)
        {
            Stop(type, false);
        }

        private void Stop(MqttClientDisconnectType type, bool isInsideSession)
        {
            try
            {
                var cts = _cancellationTokenSource;
                if (cts == null || cts.IsCancellationRequested)
                {
                    return;
                }

                _wasCleanDisconnect = type == MqttClientDisconnectType.Clean;

                _cancellationTokenSource?.Cancel(false);

                if (_willMessage != null && !_wasCleanDisconnect)
                {
                    _sessionsManager.EnqueueApplicationMessage(this, _willMessage.ToPublishPacket());
                }

                _willMessage = null;

                if (!isInsideSession)
                {
                    _workerTask?.GetAwaiter().GetResult();
                }
            }
            finally
            {
                _logger.Info("Client '{0}': Session stopped.", ClientId);

                _sessionsManager.Server.OnClientDisconnected(ClientId, _wasCleanDisconnect);
            }
        }

        public void EnqueueApplicationMessage(MqttClientSession senderClientSession, MqttPublishPacket publishPacket)
        {
            if (publishPacket == null) throw new ArgumentNullException(nameof(publishPacket));

            var checkSubscriptionsResult = _subscriptionsManager.CheckSubscriptions(publishPacket.Topic, publishPacket.QualityOfServiceLevel);
            if (!checkSubscriptionsResult.IsSubscribed)
            {
                return;
            }

            publishPacket = new MqttPublishPacket
            {
                Topic = publishPacket.Topic,
                Payload = publishPacket.Payload,
                QualityOfServiceLevel = checkSubscriptionsResult.QualityOfServiceLevel,
                Retain = false,
                Dup = false
            };

            if (publishPacket.QualityOfServiceLevel > 0)
            {
                publishPacket.PacketIdentifier = _packetIdentifierProvider.GetNewPacketIdentifier();
            }

            if (_options.ClientMessageQueueInterceptor != null)
            {
                var context = new MqttClientMessageQueueInterceptorContext(
                    senderClientSession?.ClientId,
                    ClientId,
                    publishPacket.ToApplicationMessage());

                _options.ClientMessageQueueInterceptor?.Invoke(context);

                if (!context.AcceptEnqueue || context.ApplicationMessage == null)
                {
                    return;
                }

                publishPacket.Topic = context.ApplicationMessage.Topic;
                publishPacket.Payload = context.ApplicationMessage.Payload;
                publishPacket.QualityOfServiceLevel = context.ApplicationMessage.QualityOfServiceLevel;
            }

            _pendingPacketsQueue.Enqueue(publishPacket);
        }

        public Task SubscribeAsync(IList<TopicFilter> topicFilters)
        {
            if (topicFilters == null) throw new ArgumentNullException(nameof(topicFilters));

            _subscriptionsManager.Subscribe(new MqttSubscribePacket
            {
                TopicFilters = topicFilters
            });

            EnqueueSubscribedRetainedMessages(topicFilters);
            return Task.FromResult(0);
        }

        public Task UnsubscribeAsync(IList<string> topicFilters)
        {
            if (topicFilters == null) throw new ArgumentNullException(nameof(topicFilters));

            _subscriptionsManager.Unsubscribe(new MqttUnsubscribePacket
            {
                TopicFilters = topicFilters
            });

            return Task.FromResult(0);
        }

        public void ClearPendingApplicationMessages()
        {
            _pendingPacketsQueue.Clear();
        }

        public void Dispose()
        {
            _pendingPacketsQueue?.Dispose();

            _cancellationTokenSource?.Dispose();
        }

        private void ProcessReceivedPacket(IMqttChannelAdapter adapter, MqttBasePacket packet, CancellationToken cancellationToken)
        {
            if (packet is MqttPublishPacket publishPacket)
            {
                HandleIncomingPublishPacket(adapter, publishPacket, cancellationToken);
                return;
            }

            if (packet is MqttPingReqPacket)
            {
                adapter.SendPacketAsync(new MqttPingRespPacket(), cancellationToken).GetAwaiter().GetResult();
                return;
            }

            if (packet is MqttPubRelPacket pubRelPacket)
            {
                var responsePacket = new MqttPubCompPacket
                {
                    PacketIdentifier = pubRelPacket.PacketIdentifier
                };

                adapter.SendPacketAsync(responsePacket, cancellationToken).GetAwaiter().GetResult();
                return;
            }

            if (packet is MqttPubRecPacket pubRecPacket)
            {
                var responsePacket = new MqttPubRelPacket
                {
                    PacketIdentifier = pubRecPacket.PacketIdentifier
                };

                adapter.SendPacketAsync(responsePacket, cancellationToken).GetAwaiter().GetResult();
                return;
            }

            if (packet is MqttPubAckPacket || packet is MqttPubCompPacket)
            {
                return;
            }

            if (packet is MqttSubscribePacket subscribePacket)
            {
                HandleIncomingSubscribePacket(adapter, subscribePacket, cancellationToken);
                return;
            }

            if (packet is MqttUnsubscribePacket unsubscribePacket)
            {
                HandleIncomingUnsubscribePacket(adapter, unsubscribePacket, cancellationToken);
                return;
            }

            if (packet is MqttDisconnectPacket)
            {
                Stop(MqttClientDisconnectType.Clean, true);
                return;
            }

            if (packet is MqttConnectPacket)
            {
                Stop(MqttClientDisconnectType.NotClean, true);
                return;
            }

            _logger.Warning(null, "Client '{0}': Received not supported packet ({1}). Closing connection.", ClientId, packet);
            Stop(MqttClientDisconnectType.NotClean, true);
        }

        private void EnqueueSubscribedRetainedMessages(ICollection<TopicFilter> topicFilters)
        {
            var retainedMessages = _retainedMessagesManager.GetSubscribedMessages(topicFilters);
            foreach (var applicationMessage in retainedMessages)
            {
                EnqueueApplicationMessage(null, applicationMessage.ToPublishPacket());
            }
        }

        private void HandleIncomingSubscribePacket(IMqttChannelAdapter adapter, MqttSubscribePacket subscribePacket, CancellationToken cancellationToken)
        {
            var subscribeResult = _subscriptionsManager.Subscribe(subscribePacket);
            adapter.SendPacketAsync(subscribeResult.ResponsePacket, cancellationToken).GetAwaiter().GetResult();

            if (subscribeResult.CloseConnection)
            {
                Stop(MqttClientDisconnectType.NotClean, true);
                return;
            }

            EnqueueSubscribedRetainedMessages(subscribePacket.TopicFilters);
        }

        private void HandleIncomingUnsubscribePacket(IMqttChannelAdapter adapter, MqttUnsubscribePacket unsubscribePacket, CancellationToken cancellationToken)
        {
            var unsubscribeResult = _subscriptionsManager.Unsubscribe(unsubscribePacket);
            adapter.SendPacketAsync(unsubscribeResult, cancellationToken).GetAwaiter().GetResult();
        }

        private void HandleIncomingPublishPacket(IMqttChannelAdapter adapter, MqttPublishPacket publishPacket, CancellationToken cancellationToken)
        {
            switch (publishPacket.QualityOfServiceLevel)
            {
                case MqttQualityOfServiceLevel.AtMostOnce:
                    {
                        HandleIncomingPublishPacketWithQoS0(publishPacket);
                        break;
                    }
                case MqttQualityOfServiceLevel.AtLeastOnce:
                    {
                        HandleIncomingPublishPacketWithQoS1(adapter, publishPacket, cancellationToken);
                        break;
                    }
                case MqttQualityOfServiceLevel.ExactlyOnce:
                    {
                        HandleIncomingPublishPacketWithQoS2(adapter, publishPacket, cancellationToken);
                        break;
                    }
                default:
                    {
                        throw new MqttCommunicationException("Received a not supported QoS level.");
                    }
            }
        }

        private void HandleIncomingPublishPacketWithQoS0(MqttPublishPacket publishPacket)
        {
            _sessionsManager.EnqueueApplicationMessage(this, publishPacket);
        }

        private void HandleIncomingPublishPacketWithQoS1(
            IMqttChannelAdapter adapter,
            MqttPublishPacket publishPacket,
            CancellationToken cancellationToken)
        {
            _sessionsManager.EnqueueApplicationMessage(this, publishPacket);

            var response = new MqttPubAckPacket
            {
                PacketIdentifier = publishPacket.PacketIdentifier
            };

            adapter.SendPacketAsync(response, cancellationToken).GetAwaiter().GetResult();
        }

        private void HandleIncomingPublishPacketWithQoS2(
            IMqttChannelAdapter adapter,
            MqttPublishPacket publishPacket,
            CancellationToken cancellationToken)
        {
            // QoS 2 is implement as method "B" (4.3.3 QoS 2: Exactly once delivery)
            _sessionsManager.EnqueueApplicationMessage(this, publishPacket);

            var response = new MqttPubRecPacket
            {
                PacketIdentifier = publishPacket.PacketIdentifier
            };

            adapter.SendPacketAsync(response, cancellationToken).GetAwaiter().GetResult();
        }

        private void OnAdapterReadingPacketCompleted(object sender, EventArgs e)
        {
            _keepAliveMonitor?.Resume();
        }

        private void OnAdapterReadingPacketStarted(object sender, EventArgs e)
        {
            _keepAliveMonitor?.Pause();
        }
    }
}<|MERGE_RESOLUTION|>--- conflicted
+++ resolved
@@ -67,17 +67,13 @@
             status.LastNonKeepAlivePacketReceived = _keepAliveMonitor.LastNonKeepAlivePacketReceived;
         }
 
-<<<<<<< HEAD
-        public Task<bool> RunAsync(MqttConnectPacket connectPacket, IMqttChannelAdapter adapter)
+        public Task RunAsync(MqttConnectPacket connectPacket, IMqttChannelAdapter adapter)
         {
             _workerTask = RunInternalAsync(connectPacket, adapter);
             return _workerTask;
         }
 
-        private async Task<bool> RunInternalAsync(MqttConnectPacket connectPacket, IMqttChannelAdapter adapter)
-=======
-        public async Task RunAsync(MqttConnectPacket connectPacket, IMqttChannelAdapter adapter)
->>>>>>> f70c79aa
+        private async Task RunInternalAsync(MqttConnectPacket connectPacket, IMqttChannelAdapter adapter)
         {
             if (connectPacket == null) throw new ArgumentNullException(nameof(connectPacket));
             if (adapter == null) throw new ArgumentNullException(nameof(adapter));
