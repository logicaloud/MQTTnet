// Licensed to the .NET Foundation under one or more agreements.
// The .NET Foundation licenses this file to you under the MIT license.
// See the LICENSE file in the project root for more information.

using System;
using System.Collections.Generic;
using System.Threading;
using System.Threading.Tasks;
using MQTTnet.Adapter;
using MQTTnet.Client;
using MQTTnet.Diagnostics;
using MQTTnet.Exceptions;
using MQTTnet.Formatter;
using MQTTnet.Internal;
using MQTTnet.PacketDispatcher;
using MQTTnet.Packets;
using MQTTnet.Protocol;

namespace MQTTnet.Server
{
    public sealed class MqttClient
    {
        readonly MqttApplicationMessageFactory _applicationMessageFactory = new MqttApplicationMessageFactory();
        readonly MqttConnectPacket _connectPacket;
        readonly MqttServerEventContainer _eventContainer;
        readonly MqttNetSourceLogger _logger;
        readonly MqttPacketDispatcher _packetDispatcher = new MqttPacketDispatcher();
        readonly MqttPacketFactories _packetFactories = new MqttPacketFactories();

        readonly MqttServerOptions _serverOptions;

        readonly MqttClientSessionsManager _sessionsManager;
        readonly Dictionary<ushort, string> _topicAlias = new Dictionary<ushort, string>();

        CancellationTokenSource _cancellationToken;
        bool _disconnectPacketSent;

        public MqttClient(
            MqttConnectPacket connectPacket,
            IMqttChannelAdapter channelAdapter,
            MqttSession session,
            MqttServerOptions serverOptions,
            MqttServerEventContainer eventContainer,
            MqttClientSessionsManager sessionsManager,
            IMqttNetLogger logger)
        {
            _serverOptions = serverOptions ?? throw new ArgumentNullException(nameof(serverOptions));
            _eventContainer = eventContainer;
            _sessionsManager = sessionsManager ?? throw new ArgumentNullException(nameof(sessionsManager));

            ChannelAdapter = channelAdapter ?? throw new ArgumentNullException(nameof(channelAdapter));
            Endpoint = channelAdapter.Endpoint;

            Session = session ?? throw new ArgumentNullException(nameof(session));
            _connectPacket = connectPacket ?? throw new ArgumentNullException(nameof(connectPacket));

            if (logger == null)
            {
                throw new ArgumentNullException(nameof(logger));
            }

            _logger = logger.WithSource(nameof(MqttClient));
        }

        public IMqttChannelAdapter ChannelAdapter { get; }

        public string Endpoint { get; }

        public string Id => _connectPacket.ClientId;

        public bool IsCleanDisconnect { get; private set; }

        public bool IsRunning { get; private set; }

        public bool IsTakenOver { get; set; }

        public ushort KeepAlivePeriod => _connectPacket.KeepAlivePeriod;

        public MqttSession Session { get; }

        public MqttClientStatistics Statistics { get; } = new MqttClientStatistics();

        public void ResetStatistics()
        {
            ChannelAdapter.ResetStatistics();
        }

        public async Task RunAsync()
        {
            _logger.Info("Client '{0}': Session started.", Id);

            Session.LatestConnectPacket = _connectPacket;
            Session.WillMessageSent = false;

            using (_cancellationToken = new CancellationTokenSource())
            {
                var cancellationToken = _cancellationToken.Token;

                try
                {
                    _ = Task.Factory.StartNew(() => SendPacketsLoop(cancellationToken), cancellationToken, TaskCreationOptions.PreferFairness, TaskScheduler.Default).ConfigureAwait(false);

                    IsRunning = true;

                    await ReceivePackagesLoop(cancellationToken).ConfigureAwait(false);
                }
                finally
                {
                    IsRunning = false;

                    _cancellationToken?.Cancel();
                    _cancellationToken = null;
                }
            }

            _packetDispatcher.CancelAll();

            if (!IsTakenOver && !IsCleanDisconnect && Session.LatestConnectPacket.WillFlag && !Session.WillMessageSent)
            {
                var willPublishPacket = _packetFactories.Publish.Create(Session.LatestConnectPacket);
                var willApplicationMessage = _applicationMessageFactory.Create(willPublishPacket);

                if (Session.WillDelayInterval > 0)
                {
                    _sessionsManager.ScheduleWillMessage(Id, willApplicationMessage, Session.WillDelayInterval);

                    _logger.Info("Client '{0}': Delayed will message.", Id);
                }
                else
                {
                    _ = _sessionsManager.DispatchApplicationMessage(Id, willApplicationMessage);

                    _logger.Info("Client '{0}': Published will message.", Id);
                }

                Session.WillMessageSent = true;                
            }

            _logger.Info("Client '{0}': Connection stopped.", Id);
        }

        public async Task SendPacketAsync(MqttPacket packet, CancellationToken cancellationToken)
        {
            packet = await InterceptPacketAsync(packet, cancellationToken).ConfigureAwait(false);
            if (packet == null)
            {
                // The interceptor has decided that this packet will not used at all.
                // This might break the protocol but the user wants that.
                return;
            }

            await ChannelAdapter.SendPacketAsync(packet, cancellationToken).ConfigureAwait(false);
            Statistics.HandleSentPacket(packet);
        }

        public async Task StopAsync(MqttDisconnectReasonCode reason)
        {
            IsRunning = false;

<<<<<<< HEAD
            // Potentially send disconnect reason to MQTT 5 clients

            if (ChannelAdapter.PacketFormatterAdapter.ProtocolVersion == MqttProtocolVersion.V500 && reason != MqttDisconnectReasonCode.NormalDisconnection)            
=======
            if (!_disconnectPacketSent)
>>>>>>> e88b280e
            {
                // Sending DISCONNECT packets from the server to the client is only supported when using MQTTv5+.
                if (ChannelAdapter.PacketFormatterAdapter.ProtocolVersion == MqttProtocolVersion.V500)
                {
                    // The Client or Server MAY send a DISCONNECT packet before closing the Network Connection.
                    // This library does not sent a DISCONNECT packet for a normal disconnection. Maybe adding
                    // a configuration option is requested in the future.
                    if (reason != MqttDisconnectReasonCode.NormalDisconnection)
                    {
                        // Is is very important to send the DISCONNECT packet here BEFORE cancelling the
                        // token because the entire connection is closed (disposed) as soon as the cancellation
                        // token is cancelled. To there is no chance that the DISCONNECT packet will ever arrive
                        // at the client!
                        await TrySendDisconnectPacket(reason).ConfigureAwait(false);
                    }
                }
            }

            StopInternal();
        }

        Task ClientAcknowledgedPublishPacket(MqttPublishPacket publishPacket, MqttPacketWithIdentifier acknowledgePacket)
        {
            if (_eventContainer.ClientAcknowledgedPublishPacketEvent.HasHandlers)
            {
                var eventArgs = new ClientAcknowledgedPublishPacketEventArgs(Id, Session.Items, publishPacket, acknowledgePacket);
                return _eventContainer.ClientAcknowledgedPublishPacketEvent.TryInvokeAsync(eventArgs, _logger);
            }

            return CompletedTask.Instance;
        }

        async Task HandleIncomingPubAckPacket(MqttPubAckPacket pubAckPacket)
        {
            var acknowledgedPublishPacket = await Session.AcknowledgePublishPacketAsync(pubAckPacket.PacketIdentifier).ConfigureAwait(false);

            if (acknowledgedPublishPacket != null)
            {
                await ClientAcknowledgedPublishPacket(acknowledgedPublishPacket, pubAckPacket).ConfigureAwait(false);
            }
<<<<<<< HEAD
=======

            return CompletedTask.Instance;
>>>>>>> e88b280e
        }

        async Task HandleIncomingPubCompPacket(MqttPubCompPacket pubCompPacket)
        {
            var acknowledgedPublishPacket = await Session.AcknowledgePublishPacketAsync(pubCompPacket.PacketIdentifier);

            if (acknowledgedPublishPacket != null)
            {
                await ClientAcknowledgedPublishPacket(acknowledgedPublishPacket, pubCompPacket).ConfigureAwait(false);
            }
<<<<<<< HEAD
=======

            return CompletedTask.Instance;
>>>>>>> e88b280e
        }

        async Task HandleIncomingPublishPacket(MqttPublishPacket publishPacket, CancellationToken cancellationToken)
        {
            HandleTopicAlias(publishPacket);

            InterceptingPublishEventArgs interceptingPublishEventArgs = null;
            var applicationMessage = _applicationMessageFactory.Create(publishPacket);
            var closeConnection = false;
            var processPublish = true;

            if (_eventContainer.InterceptingPublishEvent.HasHandlers)
            {
                interceptingPublishEventArgs = new InterceptingPublishEventArgs(applicationMessage, cancellationToken, Id, Session.Items);
                if (string.IsNullOrEmpty(interceptingPublishEventArgs.ApplicationMessage.Topic))
                {
                    // This can happen if a topic alias us used but the topic is
                    // unknown to the server.
                    interceptingPublishEventArgs.Response.ReasonCode = MqttPubAckReasonCode.TopicNameInvalid;
                    interceptingPublishEventArgs.ProcessPublish = false;
                }

                await _eventContainer.InterceptingPublishEvent.InvokeAsync(interceptingPublishEventArgs).ConfigureAwait(false);

                applicationMessage = interceptingPublishEventArgs.ApplicationMessage;
                closeConnection = interceptingPublishEventArgs.CloseConnection;
                processPublish = interceptingPublishEventArgs.ProcessPublish;
            }

            if (closeConnection)
            {
                await StopAsync(MqttDisconnectReasonCode.UnspecifiedError);
                return;
            }

            DispatchApplicationMessageResult dispatchResult = null;
            if (processPublish && applicationMessage != null)
            {
                dispatchResult = await _sessionsManager.DispatchApplicationMessage(Id, applicationMessage).ConfigureAwait(false);
            }

            switch (publishPacket.QualityOfServiceLevel)
            {
                case MqttQualityOfServiceLevel.AtMostOnce:
                {
                    // Do nothing since QoS 0 has no ACK at all!
                    break;
                }
                case MqttQualityOfServiceLevel.AtLeastOnce:
                {
                    var pubAckPacket = _packetFactories.PubAck.Create(publishPacket, interceptingPublishEventArgs, dispatchResult);
                    Session.EnqueueControlPacket(new MqttPacketBusItem(pubAckPacket));
                    break;
                }
                case MqttQualityOfServiceLevel.ExactlyOnce:
                {
                    var pubRecPacket = _packetFactories.PubRec.Create(publishPacket, interceptingPublishEventArgs, dispatchResult);
                    Session.EnqueueControlPacket(new MqttPacketBusItem(pubRecPacket));
                    break;
                }
                default:
                {
                    throw new MqttCommunicationException("Received a not supported QoS level.");
                }
            }
        }

        Task HandleIncomingPubRecPacket(MqttPubRecPacket pubRecPacket)
        {
            // Do not fire the event _ClientAcknowledgedPublishPacket_ here because the QoS 2 process is only finished
            // properly when the client has sent the PUBCOMP packet.
            var pubRelPacket = _packetFactories.PubRel.Create(pubRecPacket, MqttApplicationMessageReceivedReasonCode.Success);
            Session.EnqueueControlPacket(new MqttPacketBusItem(pubRelPacket));

<<<<<<< HEAD
=======
            return CompletedTask.Instance;
>>>>>>> e88b280e
        }

        void HandleIncomingPubRelPacket(MqttPubRelPacket pubRelPacket)
        {
            var pubCompPacket = _packetFactories.PubComp.Create(pubRelPacket, MqttApplicationMessageReceivedReasonCode.Success);
            Session.EnqueueControlPacket(new MqttPacketBusItem(pubCompPacket));
        }

        async Task HandleIncomingSubscribePacket(MqttSubscribePacket subscribePacket, CancellationToken cancellationToken)
        {
            var subscribeResult = await Session.Subscribe(subscribePacket, cancellationToken).ConfigureAwait(false);

            var subAckPacket = _packetFactories.SubAck.Create(subscribePacket, subscribeResult);

            Session.EnqueueControlPacket(new MqttPacketBusItem(subAckPacket));

            if (subscribeResult.CloseConnection)
            {
                StopInternal();
                return;
            }

            if (subscribeResult.RetainedMessages != null)
            {
                foreach (var retainedMessageMatch in subscribeResult.RetainedMessages)
                {
                    var publishPacket = _packetFactories.Publish.Create(retainedMessageMatch);
                    Session.EnqueueDataPacket(new MqttPacketBusItem(publishPacket));
                }
            }
        }

        async Task HandleIncomingUnsubscribePacket(MqttUnsubscribePacket unsubscribePacket, CancellationToken cancellationToken)
        {
            var unsubscribeResult = await Session.Unsubscribe(unsubscribePacket, cancellationToken).ConfigureAwait(false);

            var unsubAckPacket = _packetFactories.UnsubAck.Create(unsubscribePacket, unsubscribeResult);

            Session.EnqueueControlPacket(new MqttPacketBusItem(unsubAckPacket));

            if (unsubscribeResult.CloseConnection)
            {
                StopInternal();
            }
        }

        void HandleTopicAlias(MqttPublishPacket publishPacket)
        {
            if (publishPacket.TopicAlias == 0)
            {
                return;
            }

            lock (_topicAlias)
            {
                if (!string.IsNullOrEmpty(publishPacket.Topic))
                {
                    _topicAlias[publishPacket.TopicAlias] = publishPacket.Topic;
                }
                else
                {
                    if (_topicAlias.TryGetValue(publishPacket.TopicAlias, out var topic))
                    {
                        publishPacket.Topic = topic;
                    }
                    else
                    {
                        _logger.Warning("Client '{0}': Received invalid topic alias ({1}).", Id, publishPacket.TopicAlias);
                    }
                }
            }
        }

        async Task<MqttPacket> InterceptPacketAsync(MqttPacket packet, CancellationToken cancellationToken)
        {
            if (!_eventContainer.InterceptingOutboundPacketEvent.HasHandlers)
            {
                return packet;
            }

            var interceptingPacketEventArgs = new InterceptingPacketEventArgs(cancellationToken, Id, Endpoint, packet, Session.Items);
            await _eventContainer.InterceptingOutboundPacketEvent.InvokeAsync(interceptingPacketEventArgs).ConfigureAwait(false);

            if (!interceptingPacketEventArgs.ProcessPacket || packet == null)
            {
                return null;
            }

            return interceptingPacketEventArgs.Packet;
        }

        async Task ReceivePackagesLoop(CancellationToken cancellationToken)
        {
            try
            {
                // We do not listen for the cancellation token here because the internal buffer might still
                // contain data to be read even if the TCP connection was already dropped. So we rely on an
                // own exception in the reading loop!
                while (!cancellationToken.IsCancellationRequested)
                {
                    await Task.Yield();

                    var packet = await ChannelAdapter.ReceivePacketAsync(cancellationToken).ConfigureAwait(false);
                    if (packet == null)
                    {
                        return;
                    }
                    
                    // Check for cancellation again because receive packet might block some time.
                    if (cancellationToken.IsCancellationRequested)
                    {
                        return;
                    }

                    // The TCP connection of this client may be still open but the client has already been taken over by
                    // a new TCP connection. So we must exit here to make sure to no longer process any message.
                    if (IsTakenOver || !IsRunning)
                    {
                        return;
                    }
                    
                    var processPacket = true;

                    if (_eventContainer.InterceptingInboundPacketEvent.HasHandlers)
                    {
                        var interceptingPacketEventArgs = new InterceptingPacketEventArgs(cancellationToken, Id, Endpoint, packet, Session.Items);
                        await _eventContainer.InterceptingInboundPacketEvent.InvokeAsync(interceptingPacketEventArgs).ConfigureAwait(false);
                        packet = interceptingPacketEventArgs.Packet;
                        processPacket = interceptingPacketEventArgs.ProcessPacket;
                    }

                    if (!processPacket || packet == null)
                    {
                        // Restart the receiving process to get the next packet ignoring the current one..
                        continue;
                    }

                    Statistics.HandleReceivedPacket(packet);

                    if (packet is MqttPublishPacket publishPacket)
                    {
                        await HandleIncomingPublishPacket(publishPacket, cancellationToken).ConfigureAwait(false);
                    }
                    else if (packet is MqttPubAckPacket pubAckPacket)
                    {
                        await HandleIncomingPubAckPacket(pubAckPacket).ConfigureAwait(false);
                    }
                    else if (packet is MqttPubCompPacket pubCompPacket)
                    {
                        await HandleIncomingPubCompPacket(pubCompPacket).ConfigureAwait(false);
                    }
                    else if (packet is MqttPubRecPacket pubRecPacket)
                    {
                        await HandleIncomingPubRecPacket(pubRecPacket).ConfigureAwait(false);
                    }
                    else if (packet is MqttPubRelPacket pubRelPacket)
                    {
                        HandleIncomingPubRelPacket(pubRelPacket);
                    }
                    else if (packet is MqttSubscribePacket subscribePacket)
                    {
                        await HandleIncomingSubscribePacket(subscribePacket, cancellationToken).ConfigureAwait(false);
                    }
                    else if (packet is MqttUnsubscribePacket unsubscribePacket)
                    {
                        await HandleIncomingUnsubscribePacket(unsubscribePacket, cancellationToken).ConfigureAwait(false);
                    }
                    else if (packet is MqttPingReqPacket)
                    {
                        // See: The Server MUST send a PINGRESP packet in response to a PINGREQ packet [MQTT-3.12.4-1].
                        Session.EnqueueHealthPacket(new MqttPacketBusItem(MqttPingRespPacket.Instance));
                    }
                    else if (packet is MqttPingRespPacket)
                    {
                        throw new MqttProtocolViolationException("A PINGRESP Packet is sent by the Server to the Client in response to a PINGREQ Packet only.");
                    }
                    else if (packet is MqttDisconnectPacket)
                    {
                        HandleIncomingDisconnectPacket(packet as MqttDisconnectPacket);
                        return;
                    }
                    else
                    {
                        if (!_packetDispatcher.TryDispatch(packet))
                        {
                            throw new MqttProtocolViolationException($"Received packet '{packet}' at an unexpected time.");
                        }
                    }
                }
            }
            catch (OperationCanceledException)
            {
            }
            catch (Exception exception)
            {
                if (exception is MqttCommunicationException)
                {
                    _logger.Warning(exception, "Client '{0}': Communication exception while receiving client packets.", Id);
                }
                else
                {
                    _logger.Error(exception, "Client '{0}': Error while receiving client packets.", Id);
                }
            }
        }

        async Task SendPacketsLoop(CancellationToken cancellationToken)
        {
            MqttPacketBusItem packetBusItem = null;

            try
            {
                while (!cancellationToken.IsCancellationRequested && !IsTakenOver && IsRunning)
                {
                    packetBusItem = await Session.DequeuePacketAsync(cancellationToken).ConfigureAwait(false);

                    // Also check the cancellation token here because the dequeue is blocking and may take some time.
                    if (cancellationToken.IsCancellationRequested)
                    {
                        return;
                    }

<<<<<<< HEAD
                    if (packetBusItem.Packet is MqttPublishPacket publishPacket)
                    {
                        if (publishPacket.MessageExpiryTimestamp != null)
                        {
                            var now = DateTime.UtcNow;
                            if (publishPacket.MessageExpiryTimestamp <= now)
                            {
                                // Message has expired, ignore
                                continue;
                            }
                            else
                            {
                                // The PUBLISH packet sent to a Client by the Server MUST contain a Message Expiry Interval set to the
                                // received value minus the time that the Application Message has been waiting in the Server [MQTT-3.3.2-6]. 
                                publishPacket.MessageExpiryInterval = (uint)((publishPacket.MessageExpiryTimestamp.Value - now).TotalSeconds + 0.5);
                            }
                        }
=======
                    if (IsTakenOver || !IsRunning)
                    {
                        return;
>>>>>>> e88b280e
                    }

                    try
                    {
                        await SendPacketAsync(packetBusItem.Packet, cancellationToken).ConfigureAwait(false);
                        packetBusItem.Complete();
                    }
                    catch (OperationCanceledException)
                    {
                        packetBusItem.Cancel();
                    }
                    catch (Exception exception)
                    {
                        packetBusItem.Fail(exception);
                    }
                    finally
                    {
                        await Task.Yield();
                    }
                }
            }
            catch (OperationCanceledException)
            {
            }
            catch (Exception exception)
            {
                if (exception is MqttCommunicationTimedOutException)
                {
                    _logger.Warning(exception, "Client '{0}': Sending publish packet failed: Timeout.", Id);
                }
                else if (exception is MqttCommunicationException)
                {
                    _logger.Warning(exception, "Client '{0}': Sending publish packet failed: Communication exception.", Id);
                }
                else
                {
                    _logger.Error(exception, "Client '{0}': Sending publish packet failed.", Id);
                }

                if (packetBusItem?.Packet is MqttPublishPacket publishPacket)
                {
                    if (publishPacket.QualityOfServiceLevel > MqttQualityOfServiceLevel.AtMostOnce)
                    {
                        publishPacket.Dup = true;
                        Session.EnqueueDataPacket(new MqttPacketBusItem(publishPacket));
                    }
                }

                StopInternal();
            }
        }

        void StopInternal()
        {
            try
            {
                _cancellationToken?.Cancel();
            }
            catch (ObjectDisposedException)
            {
                // This can happen when connections are created and dropped very quickly.
                // It is not an issue if the cancellation token cannot be canceled multiple times.
            }
        }

        void HandleIncomingDisconnectPacket(MqttDisconnectPacket disconnectPacket)
        {
            /* MQTT 5
             * If the Session Expiry Interval is absent, the Session Expiry Interval in the CONNECT packet is used.
             * The Session Expiry Interval MUST NOT be sent on a DISCONNECT by the Server [MQTT-3.14.2-2].
             * If the Session Expiry Interval in the CONNECT packet was zero, then it is a Protocol Error to set a non-zero Session Expiry Interval 
             * in the DISCONNECT packet sent by the Client. If such a non-zero Session Expiry Interval is received by the Server, it does not treat it 
             * as a valid DISCONNECT packet. The Server uses DISCONNECT with Reason Code 0x82 (Protocol Error) as described in section 4.13.
             */
            var sessionExpiryInterval = disconnectPacket.SessionExpiryInterval;
            if ((Session.SessionExpiryInterval == 0) && (sessionExpiryInterval != 0))
            {
                // protocol error Reason Code 0x82 (Protocol Error)
                // TODO: review
                IsCleanDisconnect = false;
            }
            else
            {
                if (sessionExpiryInterval != 0)
                {
                    // Update session expiry
                    Session.SessionExpiryInterval = sessionExpiryInterval;
                }
                /* MQTT 5 TODO
                 * Refer to section 3.1.3.2 for information about the Will Delay Interval.
                 * Non-normative comment
                 * The Client can arrange for the Will Message to notify that Session Expiry has occurred by setting the Will Delay Interval to be 
                 * longer than the Session Expiry Interval and sending DISCONNECT with Reason Code 0x04 (Disconnect with Will Message).
                 */
                IsCleanDisconnect = true;
            }
        }

        async Task TrySendDisconnectPacket(MqttDisconnectReasonCode reasonCode)
        {
            try
            {
                // This also indicates that it was tried at least!
                _disconnectPacketSent = true;
                
                var disconnectPacket = _packetFactories.Disconnect.Create(reasonCode);

                using (var timeout = new CancellationTokenSource(_serverOptions.DefaultCommunicationTimeout))
                {
                    await SendPacketAsync(disconnectPacket, timeout.Token).ConfigureAwait(false);
                }
            }
            catch (Exception exception)
            {
                _logger.Warning(exception, "Client '{0}': Error while sending DISCONNECT packet (ReasonCode = {1}).", Id, reasonCode);
            }
        }
    }
}<|MERGE_RESOLUTION|>--- conflicted
+++ resolved
@@ -157,13 +157,7 @@
         {
             IsRunning = false;
 
-<<<<<<< HEAD
-            // Potentially send disconnect reason to MQTT 5 clients
-
-            if (ChannelAdapter.PacketFormatterAdapter.ProtocolVersion == MqttProtocolVersion.V500 && reason != MqttDisconnectReasonCode.NormalDisconnection)            
-=======
             if (!_disconnectPacketSent)
->>>>>>> e88b280e
             {
                 // Sending DISCONNECT packets from the server to the client is only supported when using MQTTv5+.
                 if (ChannelAdapter.PacketFormatterAdapter.ProtocolVersion == MqttProtocolVersion.V500)
@@ -204,11 +198,6 @@
             {
                 await ClientAcknowledgedPublishPacket(acknowledgedPublishPacket, pubAckPacket).ConfigureAwait(false);
             }
-<<<<<<< HEAD
-=======
-
-            return CompletedTask.Instance;
->>>>>>> e88b280e
         }
 
         async Task HandleIncomingPubCompPacket(MqttPubCompPacket pubCompPacket)
@@ -219,11 +208,6 @@
             {
                 await ClientAcknowledgedPublishPacket(acknowledgedPublishPacket, pubCompPacket).ConfigureAwait(false);
             }
-<<<<<<< HEAD
-=======
-
-            return CompletedTask.Instance;
->>>>>>> e88b280e
         }
 
         async Task HandleIncomingPublishPacket(MqttPublishPacket publishPacket, CancellationToken cancellationToken)
@@ -297,11 +281,8 @@
             // properly when the client has sent the PUBCOMP packet.
             var pubRelPacket = _packetFactories.PubRel.Create(pubRecPacket, MqttApplicationMessageReceivedReasonCode.Success);
             Session.EnqueueControlPacket(new MqttPacketBusItem(pubRelPacket));
-
-<<<<<<< HEAD
-=======
+        
             return CompletedTask.Instance;
->>>>>>> e88b280e
         }
 
         void HandleIncomingPubRelPacket(MqttPubRelPacket pubRelPacket)
@@ -524,7 +505,11 @@
                         return;
                     }
 
-<<<<<<< HEAD
+                    if (IsTakenOver || !IsRunning)
+                    {
+                        return;
+                    }
+
                     if (packetBusItem.Packet is MqttPublishPacket publishPacket)
                     {
                         if (publishPacket.MessageExpiryTimestamp != null)
@@ -542,11 +527,6 @@
                                 publishPacket.MessageExpiryInterval = (uint)((publishPacket.MessageExpiryTimestamp.Value - now).TotalSeconds + 0.5);
                             }
                         }
-=======
-                    if (IsTakenOver || !IsRunning)
-                    {
-                        return;
->>>>>>> e88b280e
                     }
 
                     try
