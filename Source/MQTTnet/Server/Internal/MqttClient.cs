// Licensed to the .NET Foundation under one or more agreements.
// The .NET Foundation licenses this file to you under the MIT license.
// See the LICENSE file in the project root for more information.

using System;
using System.Collections.Generic;
using System.Threading;
using System.Threading.Tasks;
using MQTTnet.Adapter;
using MQTTnet.Client;
using MQTTnet.Diagnostics;
using MQTTnet.Exceptions;
using MQTTnet.Formatter;
using MQTTnet.Internal;
using MQTTnet.Packets;
using MQTTnet.Protocol;

namespace MQTTnet.Server
{
    public sealed class MqttClient : IDisposable
    {
        readonly MqttConnectPacket _connectPacket;
        readonly MqttServerEventContainer _eventContainer;
        readonly MqttNetSourceLogger _logger;
        readonly MqttServerOptions _serverOptions;
        readonly MqttClientSessionsManager _sessionsManager;
        readonly Dictionary<ushort, string> _topicAlias = new Dictionary<ushort, string>();

        CancellationTokenSource _cancellationToken = new CancellationTokenSource();
        bool _disconnectPacketSent;

        public MqttClient(
            MqttConnectPacket connectPacket,
            IMqttChannelAdapter channelAdapter,
            MqttSession session,
            MqttServerOptions serverOptions,
            MqttServerEventContainer eventContainer,
            MqttClientSessionsManager sessionsManager,
            IMqttNetLogger logger)
        {
            _serverOptions = serverOptions ?? throw new ArgumentNullException(nameof(serverOptions));
            _eventContainer = eventContainer ?? throw new ArgumentNullException(nameof(eventContainer));
            _sessionsManager = sessionsManager ?? throw new ArgumentNullException(nameof(sessionsManager));
            _connectPacket = connectPacket ?? throw new ArgumentNullException(nameof(connectPacket));

            ChannelAdapter = channelAdapter ?? throw new ArgumentNullException(nameof(channelAdapter));
            Endpoint = channelAdapter.Endpoint;
            Session = session ?? throw new ArgumentNullException(nameof(session));

            if (logger == null)
            {
                throw new ArgumentNullException(nameof(logger));
            }

            _logger = logger.WithSource(nameof(MqttClient));
        }

        public IMqttChannelAdapter ChannelAdapter { get; }

        public MqttDisconnectPacket DisconnectPacket { get; set; }

        public string Endpoint { get; }

        public string Id => _connectPacket.ClientId;

        public bool IsRunning { get; private set; }

        public bool IsTakenOver { get; set; }

        public ushort KeepAlivePeriod => _connectPacket.KeepAlivePeriod;

        public MqttSession Session { get; }

        public MqttClientStatistics Statistics { get; } = new MqttClientStatistics();

        public void Dispose()
        {
            _cancellationToken?.Dispose();
        }

        public void ResetStatistics()
        {
            ChannelAdapter.ResetStatistics();
            Statistics.ResetStatistics();
        }

        public async Task RunAsync()
        {
            _logger.Info("Client '{0}': Session started", Id);

            Session.LatestConnectPacket = _connectPacket;
            Session.WillMessageSent = false;

            try
            {
                var cancellationToken = _cancellationToken.Token;
                IsRunning = true;
                
                _ = Task.Factory.StartNew(() => SendPacketsLoop(cancellationToken), cancellationToken, TaskCreationOptions.PreferFairness, TaskScheduler.Default).ConfigureAwait(false);

                await ReceivePackagesLoop(cancellationToken).ConfigureAwait(false);
            }
            finally
            {
                IsRunning = false;

                _cancellationToken?.TryCancel();
                _cancellationToken?.Dispose();
                _cancellationToken = null;
            }

            var isCleanDisconnect = DisconnectPacket != null;

            if (!IsTakenOver && !isCleanDisconnect && Session.LatestConnectPacket.WillFlag && !Session.WillMessageSent)
            {
                var willPublishPacket = MqttPacketFactories.Publish.Create(Session.LatestConnectPacket);
                var willApplicationMessage = MqttApplicationMessageFactory.Create(willPublishPacket);

<<<<<<< HEAD
                if (Session.WillDelayInterval > 0)
                {
                    _sessionsManager.ScheduleWillMessage(Id, willApplicationMessage, Session.WillDelayInterval);

                    _logger.Info("Client '{0}': Delayed will message.", Id);
                }
                else
                {
                    _ = _sessionsManager.DispatchApplicationMessage(Id, Session.Items, willApplicationMessage, CancellationToken.None);
=======
                _ = _sessionsManager.DispatchApplicationMessage(Id, Session.Items, willApplicationMessage, CancellationToken.None);
                Session.WillMessageSent = true;
>>>>>>> 3b5667c8

                    _logger.Info("Client '{0}': Published will message.", Id);
                }

                Session.WillMessageSent = true;                
            }

            _logger.Info("Client '{0}': Connection stopped", Id);
        }

        public async Task SendPacketAsync(MqttPacket packet, CancellationToken cancellationToken)
        {
            packet = await InterceptPacketAsync(packet, cancellationToken).ConfigureAwait(false);
            if (packet == null)
            {
                // The interceptor has decided that this packet will not used at all.
                // This might break the protocol but the user wants that.
                return;
            }

            await ChannelAdapter.SendPacketAsync(packet, cancellationToken).ConfigureAwait(false);
            Statistics.HandleSentPacket(packet);
        }

        public async Task StopAsync(MqttDisconnectReasonCode reason)
        {
            IsRunning = false;

            if (!_disconnectPacketSent)
            {
                // Sending DISCONNECT packets from the server to the client is only supported when using MQTTv5+.
                if (ChannelAdapter.PacketFormatterAdapter.ProtocolVersion == MqttProtocolVersion.V500)
                {
                    // The Client or Server MAY send a DISCONNECT packet before closing the Network Connection.
                    // This library does not sent a DISCONNECT packet for a normal disconnection. Maybe adding
                    // a configuration option is requested in the future.
                    if (reason != MqttDisconnectReasonCode.NormalDisconnection)
                    {
                        // Is is very important to send the DISCONNECT packet here BEFORE cancelling the
                        // token because the entire connection is closed (disposed) as soon as the cancellation
                        // token is cancelled. To there is no chance that the DISCONNECT packet will ever arrive
                        // at the client!
                        await TrySendDisconnectPacket(reason).ConfigureAwait(false);
                    }
                }
            }

            StopInternal();
        }

        Task ClientAcknowledgedPublishPacket(MqttPublishPacket publishPacket, MqttPacketWithIdentifier acknowledgePacket)
        {
            if (_eventContainer.ClientAcknowledgedPublishPacketEvent.HasHandlers)
            {
                var eventArgs = new ClientAcknowledgedPublishPacketEventArgs(Id, Session.Items, publishPacket, acknowledgePacket);
                return _eventContainer.ClientAcknowledgedPublishPacketEvent.TryInvokeAsync(eventArgs, _logger);
            }

            return CompletedTask.Instance;
        }

        async Task HandleIncomingPubAckPacket(MqttPubAckPacket pubAckPacket)
        {
            var acknowledgedPublishPacket = await Session.AcknowledgePublishPacketAsync(pubAckPacket.PacketIdentifier).ConfigureAwait(false);

            if (acknowledgedPublishPacket != null)
            {
                await ClientAcknowledgedPublishPacket(acknowledgedPublishPacket, pubAckPacket).ConfigureAwait(false);
            }
        }

        void HandleIncomingPingReqPacket()
        {
            // See: The Server MUST send a PINGRESP packet in response to a PINGREQ packet [MQTT-3.12.4-1].
            Session.EnqueueHealthPacket(new MqttPacketBusItem(MqttPingRespPacket.Instance));
        }

        async Task HandleIncomingPubCompPacket(MqttPubCompPacket pubCompPacket)
        {
            var acknowledgedPublishPacket = await Session.AcknowledgePublishPacketAsync(pubCompPacket.PacketIdentifier);

            if (acknowledgedPublishPacket != null)
            {
                await ClientAcknowledgedPublishPacket(acknowledgedPublishPacket, pubCompPacket).ConfigureAwait(false);
            }
        }

        async Task HandleIncomingPublishPacket(MqttPublishPacket publishPacket, CancellationToken cancellationToken)
        {
            HandleTopicAlias(publishPacket);

            var applicationMessage = MqttApplicationMessageFactory.Create(publishPacket);

            var dispatchApplicationMessageResult =
                await _sessionsManager.DispatchApplicationMessage(Id, Session.Items, applicationMessage, cancellationToken).ConfigureAwait(false);

            if (dispatchApplicationMessageResult.CloseConnection)
            {
                await StopAsync(MqttDisconnectReasonCode.UnspecifiedError);
                return;
            }

            switch (publishPacket.QualityOfServiceLevel)
            {
                case MqttQualityOfServiceLevel.AtMostOnce:
                {
                    // Do nothing since QoS 0 has no ACK at all!
                    break;
                }
                case MqttQualityOfServiceLevel.AtLeastOnce:
                {
                    var pubAckPacket = MqttPacketFactories.PubAck.Create(publishPacket, dispatchApplicationMessageResult);
                    Session.EnqueueControlPacket(new MqttPacketBusItem(pubAckPacket));
                    break;
                }
                case MqttQualityOfServiceLevel.ExactlyOnce:
                {
                    var pubRecPacket = MqttPacketFactories.PubRec.Create(publishPacket, dispatchApplicationMessageResult);
                    Session.EnqueueControlPacket(new MqttPacketBusItem(pubRecPacket));
                    break;
                }
                default:
                {
                    throw new MqttCommunicationException("Received a not supported QoS level");
                }
            }
        }

        Task HandleIncomingPubRecPacket(MqttPubRecPacket pubRecPacket)
        {
            // Do not fire the event _ClientAcknowledgedPublishPacket_ here because the QoS 2 process is only finished
            // properly when the client has sent the PUBCOMP packet.
            var pubRelPacket = MqttPacketFactories.PubRel.Create(pubRecPacket, MqttApplicationMessageReceivedReasonCode.Success);
            Session.EnqueueControlPacket(new MqttPacketBusItem(pubRelPacket));

            return CompletedTask.Instance;
        }

        void HandleIncomingPubRelPacket(MqttPubRelPacket pubRelPacket)
        {
            var pubCompPacket = MqttPacketFactories.PubComp.Create(pubRelPacket, MqttApplicationMessageReceivedReasonCode.Success);
            Session.EnqueueControlPacket(new MqttPacketBusItem(pubCompPacket));
        }

        async Task HandleIncomingSubscribePacket(MqttSubscribePacket subscribePacket, CancellationToken cancellationToken)
        {
            var subscribeResult = await Session.Subscribe(subscribePacket, cancellationToken).ConfigureAwait(false);

            var subAckPacket = MqttPacketFactories.SubAck.Create(subscribePacket, subscribeResult);

            Session.EnqueueControlPacket(new MqttPacketBusItem(subAckPacket));

            if (subscribeResult.CloseConnection)
            {
                StopInternal();
                return;
            }

            if (subscribeResult.RetainedMessages != null)
            {
                foreach (var retainedMessageMatch in subscribeResult.RetainedMessages)
                {
                    var publishPacket = MqttPacketFactories.Publish.Create(retainedMessageMatch);
                    Session.EnqueueDataPacket(new MqttPacketBusItem(publishPacket));
                }
            }
        }

        async Task HandleIncomingUnsubscribePacket(MqttUnsubscribePacket unsubscribePacket, CancellationToken cancellationToken)
        {
            var unsubscribeResult = await Session.Unsubscribe(unsubscribePacket, cancellationToken).ConfigureAwait(false);

            var unsubAckPacket = MqttPacketFactories.UnsubAck.Create(unsubscribePacket, unsubscribeResult);

            Session.EnqueueControlPacket(new MqttPacketBusItem(unsubAckPacket));

            if (unsubscribeResult.CloseConnection)
            {
                StopInternal();
            }
        }

        void HandleTopicAlias(MqttPublishPacket publishPacket)
        {
            if (publishPacket.TopicAlias == 0)
            {
                return;
            }

            lock (_topicAlias)
            {
                if (!string.IsNullOrEmpty(publishPacket.Topic))
                {
                    _topicAlias[publishPacket.TopicAlias] = publishPacket.Topic;
                }
                else
                {
                    if (_topicAlias.TryGetValue(publishPacket.TopicAlias, out var topic))
                    {
                        publishPacket.Topic = topic;
                    }
                    else
                    {
                        _logger.Warning("Client '{0}': Received invalid topic alias ({1})", Id, publishPacket.TopicAlias);
                    }
                }
            }
        }

        async Task<MqttPacket> InterceptPacketAsync(MqttPacket packet, CancellationToken cancellationToken)
        {
            if (!_eventContainer.InterceptingOutboundPacketEvent.HasHandlers)
            {
                return packet;
            }

            var interceptingPacketEventArgs = new InterceptingPacketEventArgs(cancellationToken, Id, Endpoint, packet, Session.Items);
            await _eventContainer.InterceptingOutboundPacketEvent.InvokeAsync(interceptingPacketEventArgs).ConfigureAwait(false);

            if (!interceptingPacketEventArgs.ProcessPacket || packet == null)
            {
                return null;
            }

            return interceptingPacketEventArgs.Packet;
        }

        async Task ReceivePackagesLoop(CancellationToken cancellationToken)
        {
            MqttPacket currentPacket = null;
            try
            {
                // We do not listen for the cancellation token here because the internal buffer might still
                // contain data to be read even if the TCP connection was already dropped. So we rely on an
                // own exception in the reading loop!
                while (!cancellationToken.IsCancellationRequested)
                {
                    await Task.Yield();

                    currentPacket = await ChannelAdapter.ReceivePacketAsync(cancellationToken).ConfigureAwait(false);
                    if (currentPacket == null)
                    {
                        return;
                    }

                    // Check for cancellation again because receive packet might block some time.
                    if (cancellationToken.IsCancellationRequested)
                    {
                        return;
                    }

                    // The TCP connection of this client may be still open but the client has already been taken over by
                    // a new TCP connection. So we must exit here to make sure to no longer process any message.
                    if (IsTakenOver || !IsRunning)
                    {
                        return;
                    }

                    var processPacket = true;

                    if (_eventContainer.InterceptingInboundPacketEvent.HasHandlers)
                    {
                        var interceptingPacketEventArgs = new InterceptingPacketEventArgs(cancellationToken, Id, Endpoint, currentPacket, Session.Items);
                        await _eventContainer.InterceptingInboundPacketEvent.InvokeAsync(interceptingPacketEventArgs).ConfigureAwait(false);
                        currentPacket = interceptingPacketEventArgs.Packet;
                        processPacket = interceptingPacketEventArgs.ProcessPacket;
                    }

                    if (!processPacket || currentPacket == null)
                    {
                        // Restart the receiving process to get the next packet ignoring the current one..
                        continue;
                    }

                    Statistics.HandleReceivedPacket(currentPacket);

                    if (currentPacket is MqttPublishPacket publishPacket)
                    {
                        await HandleIncomingPublishPacket(publishPacket, cancellationToken).ConfigureAwait(false);
                    }
                    else if (currentPacket is MqttPubAckPacket pubAckPacket)
                    {
                        await HandleIncomingPubAckPacket(pubAckPacket).ConfigureAwait(false);
                    }
                    else if (currentPacket is MqttPubCompPacket pubCompPacket)
                    {
                        await HandleIncomingPubCompPacket(pubCompPacket).ConfigureAwait(false);
                    }
                    else if (currentPacket is MqttPubRecPacket pubRecPacket)
                    {
                        await HandleIncomingPubRecPacket(pubRecPacket).ConfigureAwait(false);
                    }
                    else if (currentPacket is MqttPubRelPacket pubRelPacket)
                    {
                        HandleIncomingPubRelPacket(pubRelPacket);
                    }
                    else if (currentPacket is MqttSubscribePacket subscribePacket)
                    {
                        await HandleIncomingSubscribePacket(subscribePacket, cancellationToken).ConfigureAwait(false);
                    }
                    else if (currentPacket is MqttUnsubscribePacket unsubscribePacket)
                    {
                        await HandleIncomingUnsubscribePacket(unsubscribePacket, cancellationToken).ConfigureAwait(false);
                    }
                    else if (currentPacket is MqttPingReqPacket)
                    {
                        HandleIncomingPingReqPacket();
                    }
                    else if (currentPacket is MqttPingRespPacket)
                    {
                        throw new MqttProtocolViolationException("A PINGRESP Packet is sent by the Server to the Client in response to a PINGREQ Packet only.");
                    }
                    else if (currentPacket is MqttDisconnectPacket disconnectPacket)
                    {
<<<<<<< HEAD
                        HandleIncomingDisconnectPacket(currentPacket as MqttDisconnectPacket);
=======
                        DisconnectPacket = disconnectPacket;
>>>>>>> 3b5667c8
                        return;
                    }
                    else
                    {
                        throw new MqttProtocolViolationException("Packet not allowed");
                    }
                }
            }
            catch (OperationCanceledException)
            {
            }
            catch (Exception exception)
            {
                if (exception is MqttCommunicationException)
                {
                    _logger.Warning(exception, "Client '{0}': Communication exception while receiving packets", Id);
                    return;
                }

                var logLevel = MqttNetLogLevel.Error;

                if (!IsRunning)
                {
                    // There was an exception but the connection is already closed. So there is no chance to send a response to the client etc.
                    logLevel = MqttNetLogLevel.Warning;
                }

                if (currentPacket == null)
                {
                    _logger.Publish(logLevel, exception, "Client '{0}': Error while receiving packets", Id);
                }
                else
                {
                    _logger.Publish(logLevel, exception, "Client '{0}': Error while processing {1} packet", Id, currentPacket.GetRfcName());
                }
            }
        }

        async Task SendPacketsLoop(CancellationToken cancellationToken)
        {
            MqttPacketBusItem packetBusItem = null;

            try
            {
                while (!cancellationToken.IsCancellationRequested && !IsTakenOver && IsRunning)
                {
                    packetBusItem = await Session.DequeuePacketAsync(cancellationToken).ConfigureAwait(false);

                    // Also check the cancellation token here because the dequeue is blocking and may take some time.
                    if (cancellationToken.IsCancellationRequested)
                    {
                        return;
                    }

                    if (IsTakenOver || !IsRunning)
                    {
                        return;
                    }

                    if (packetBusItem.Packet is MqttPublishPacket publishPacket)
                    {
                        if (publishPacket.MessageExpiryTimestamp != null)
                        {
                            var now = DateTime.UtcNow;
                            if (publishPacket.MessageExpiryTimestamp <= now)
                            {
                                // Message has expired, ignore
                                continue;
                            }
                            else
                            {
                                // The PUBLISH packet sent to a Client by the Server MUST contain a Message Expiry Interval set to the
                                // received value minus the time that the Application Message has been waiting in the Server [MQTT-3.3.2-6]. 
                                publishPacket.MessageExpiryInterval = (uint)((publishPacket.MessageExpiryTimestamp.Value - now).TotalSeconds + 0.5);
                            }
                        }
                    }

                    try
                    {
                        await SendPacketAsync(packetBusItem.Packet, cancellationToken).ConfigureAwait(false);
                        packetBusItem.Complete();
                    }
                    catch (OperationCanceledException)
                    {
                        packetBusItem.Cancel();
                    }
                    catch (Exception exception)
                    {
                        packetBusItem.Fail(exception);
                    }
                    finally
                    {
                        await Task.Yield();
                    }
                }
            }
            catch (OperationCanceledException)
            {
            }
            catch (Exception exception)
            {
                if (exception is MqttCommunicationTimedOutException)
                {
                    _logger.Warning(exception, "Client '{0}': Sending PUBLISH packet failed due to timeout", Id);
                }
                else if (exception is MqttCommunicationException)
                {
                    _logger.Warning(exception, "Client '{0}': Sending PUBLISH packet failed due to communication exception", Id);
                }
                else
                {
                    _logger.Error(exception, "Client '{0}': Sending PUBLISH packet failed", Id);
                }

                if (packetBusItem?.Packet is MqttPublishPacket publishPacket)
                {
                    if (publishPacket.QualityOfServiceLevel > MqttQualityOfServiceLevel.AtMostOnce)
                    {
                        publishPacket.Dup = true;
                        Session.EnqueueDataPacket(new MqttPacketBusItem(publishPacket));
                    }
                }

                StopInternal();
            }
        }

        void StopInternal()
        {
            _cancellationToken?.TryCancel();
        }

        void HandleIncomingDisconnectPacket(MqttDisconnectPacket disconnectPacket)
        {
            DisconnectPacket = disconnectPacket;
            /* MQTT 5
             * If the Session Expiry Interval is absent, the Session Expiry Interval in the CONNECT packet is used.
             * The Session Expiry Interval MUST NOT be sent on a DISCONNECT by the Server [MQTT-3.14.2-2].
             * If the Session Expiry Interval in the CONNECT packet was zero, then it is a Protocol Error to set a non-zero Session Expiry Interval 
             * in the DISCONNECT packet sent by the Client. If such a non-zero Session Expiry Interval is received by the Server, it does not treat it 
             * as a valid DISCONNECT packet. The Server uses DISCONNECT with Reason Code 0x82 (Protocol Error) as described in section 4.13.
             */
            var sessionExpiryInterval = disconnectPacket.SessionExpiryInterval;
            if ((Session.SessionExpiryInterval == 0) && (sessionExpiryInterval != 0))
            {
                // protocol error Reason Code 0x82 (Protocol Error)
                DisconnectPacket.ReasonCode = MqttDisconnectReasonCode.ProtocolError;
            }
            else
            {
                if (sessionExpiryInterval != 0)
                {
                    // Update session expiry
                    Session.SessionExpiryInterval = sessionExpiryInterval;
                }
                /* MQTT 5 TODO
                 * Refer to section 3.1.3.2 for information about the Will Delay Interval.
                 * Non-normative comment
                 * The Client can arrange for the Will Message to notify that Session Expiry has occurred by setting the Will Delay Interval to be 
                 * longer than the Session Expiry Interval and sending DISCONNECT with Reason Code 0x04 (Disconnect with Will Message).
                 */
                
            }
        }

        async Task TrySendDisconnectPacket(MqttDisconnectReasonCode reasonCode)
        {
            try
            {
                // This also indicates that it was tried at least!
                _disconnectPacketSent = true;

                var disconnectPacket = MqttPacketFactories.Disconnect.Create(reasonCode);

                using (var timeout = new CancellationTokenSource(_serverOptions.DefaultCommunicationTimeout))
                {
                    await SendPacketAsync(disconnectPacket, timeout.Token).ConfigureAwait(false);
                }
            }
            catch (Exception exception)
            {
                _logger.Warning(exception, "Client '{0}': Error while sending DISCONNECT packet (ReasonCode = {1})", Id, reasonCode);
            }
        }
    }
}<|MERGE_RESOLUTION|>--- conflicted
+++ resolved
@@ -116,7 +116,6 @@
                 var willPublishPacket = MqttPacketFactories.Publish.Create(Session.LatestConnectPacket);
                 var willApplicationMessage = MqttApplicationMessageFactory.Create(willPublishPacket);
 
-<<<<<<< HEAD
                 if (Session.WillDelayInterval > 0)
                 {
                     _sessionsManager.ScheduleWillMessage(Id, willApplicationMessage, Session.WillDelayInterval);
@@ -126,10 +125,6 @@
                 else
                 {
                     _ = _sessionsManager.DispatchApplicationMessage(Id, Session.Items, willApplicationMessage, CancellationToken.None);
-=======
-                _ = _sessionsManager.DispatchApplicationMessage(Id, Session.Items, willApplicationMessage, CancellationToken.None);
-                Session.WillMessageSent = true;
->>>>>>> 3b5667c8
 
                     _logger.Info("Client '{0}': Published will message.", Id);
                 }
@@ -444,12 +439,7 @@
                     }
                     else if (currentPacket is MqttDisconnectPacket disconnectPacket)
                     {
-<<<<<<< HEAD
                         HandleIncomingDisconnectPacket(currentPacket as MqttDisconnectPacket);
-=======
-                        DisconnectPacket = disconnectPacket;
->>>>>>> 3b5667c8
-                        return;
                     }
                     else
                     {
@@ -610,8 +600,7 @@
                  * Non-normative comment
                  * The Client can arrange for the Will Message to notify that Session Expiry has occurred by setting the Will Delay Interval to be 
                  * longer than the Session Expiry Interval and sending DISCONNECT with Reason Code 0x04 (Disconnect with Will Message).
-                 */
-                
+                 */               
             }
         }
 
