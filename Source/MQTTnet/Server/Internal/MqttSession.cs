--- conflicted
+++ resolved
@@ -139,24 +139,11 @@
                 }
             }
 
-<<<<<<< HEAD
-            if (packetBusItem.Packet is MqttPublishPacket publishPacket)
-            {
-                if (publishPacket.QualityOfServiceLevel > MqttQualityOfServiceLevel.AtMostOnce)
-                {
-                    _unacknowledgedPublishPackets[publishPacket.PacketIdentifier] = publishPacket;
-                    // NOTE: For clients with persisted sessions, messages are stored or restored by the caller
-                }
-
-                _packetBus.EnqueueItem(packetBusItem, MqttPacketBusPartition.Data);
-            }
-            else if (packetBusItem.Packet is MqttPingReqPacket || packetBusItem.Packet is MqttPingRespPacket)
-=======
             var publishPacket = (MqttPublishPacket)packetBusItem.Packet;
             if (publishPacket.QualityOfServiceLevel > MqttQualityOfServiceLevel.AtMostOnce)
->>>>>>> eeeb479d
             {
                 _unacknowledgedPublishPackets[publishPacket.PacketIdentifier] = publishPacket;
+                // NOTE: For clients with persisted sessions, messages are stored or restored by the caller
             }
 
             _packetBus.EnqueueItem(packetBusItem, MqttPacketBusPartition.Data);
