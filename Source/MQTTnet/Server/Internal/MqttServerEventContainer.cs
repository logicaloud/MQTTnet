--- conflicted
+++ resolved
@@ -9,19 +9,9 @@
 {
     public sealed class MqttServerEventContainer
     {
-<<<<<<< HEAD
-        public AsyncEvent<InterceptingSubscriptionEventArgs> InterceptingSubscriptionEvent { get; } = new AsyncEvent<InterceptingSubscriptionEventArgs>();
-
-        public AsyncEvent<InterceptingUnsubscriptionEventArgs> InterceptingUnsubscriptionEvent { get; } = new AsyncEvent<InterceptingUnsubscriptionEventArgs>();
-
-        public AsyncEvent<InterceptingPublishEventArgs> InterceptingPublishEvent { get; } = new AsyncEvent<InterceptingPublishEventArgs>();
-
-        public AsyncEvent<ValidatingConnectionEventArgs> ValidatingConnectionEvent { get; } = new AsyncEvent<ValidatingConnectionEventArgs>();
-=======
         public AsyncEvent<ApplicationMessageNotConsumedEventArgs> ApplicationMessageNotConsumedEvent { get; } = new AsyncEvent<ApplicationMessageNotConsumedEventArgs>();
 
         public AsyncEvent<ClientAcknowledgedPublishPacketEventArgs> ClientAcknowledgedPublishPacketEvent { get; } = new AsyncEvent<ClientAcknowledgedPublishPacketEventArgs>();
->>>>>>> f5d9b651
 
         public AsyncEvent<ClientConnectedEventArgs> ClientConnectedEvent { get; } = new AsyncEvent<ClientConnectedEventArgs>();
 
@@ -31,31 +21,12 @@
 
         public AsyncEvent<ClientUnsubscribedTopicEventArgs> ClientUnsubscribedTopicEvent { get; } = new AsyncEvent<ClientUnsubscribedTopicEventArgs>();
 
-<<<<<<< HEAD
-        public AsyncEvent<EventArgs> PreparingSessionEvent { get; } = new AsyncEvent<EventArgs>();
-
-        public AsyncEvent<SessionDeletedEventArgs> SessionDeletedEvent { get; } = new AsyncEvent<SessionDeletedEventArgs>();
-
-        public AsyncEvent<ApplicationMessageNotConsumedEventArgs> ApplicationMessageNotConsumedEvent { get; } = new AsyncEvent<ApplicationMessageNotConsumedEventArgs>();
-
-        public AsyncEvent<RetainedMessageChangedEventArgs> RetainedMessageChangedEvent { get; } = new AsyncEvent<RetainedMessageChangedEventArgs>();
-
-        public AsyncEvent<RetainedMessageRemovedEventArgs> RetainedMessageRemovedEvent { get; } = new AsyncEvent<RetainedMessageRemovedEventArgs>();
-
-        public AsyncEvent<LoadingRetainedMessagesEventArgs> LoadingRetainedMessagesEvent { get; } = new AsyncEvent<LoadingRetainedMessagesEventArgs>();
-
-        public AsyncEvent<EventArgs> RetainedMessagesClearedEvent { get; } = new AsyncEvent<EventArgs>();
-
-        public AsyncEvent<InterceptingPacketEventArgs> InterceptingInboundPacketEvent { get; } = new AsyncEvent<InterceptingPacketEventArgs>();
-
-        public AsyncEvent<InterceptingPacketEventArgs> InterceptingOutboundPacketEvent { get; } = new AsyncEvent<InterceptingPacketEventArgs>();
-=======
         public AsyncEvent<InterceptingPacketEventArgs> InterceptingInboundPacketEvent { get; } = new AsyncEvent<InterceptingPacketEventArgs>();
 
         public AsyncEvent<InterceptingPacketEventArgs> InterceptingOutboundPacketEvent { get; } = new AsyncEvent<InterceptingPacketEventArgs>();
 
         public AsyncEvent<InterceptingPublishEventArgs> InterceptingPublishEvent { get; } = new AsyncEvent<InterceptingPublishEventArgs>();
-        
+
         public AsyncEvent<InterceptingSubscriptionEventArgs> InterceptingSubscriptionEvent { get; } = new AsyncEvent<InterceptingSubscriptionEventArgs>();
 
         public AsyncEvent<InterceptingUnsubscriptionEventArgs> InterceptingUnsubscriptionEvent { get; } = new AsyncEvent<InterceptingUnsubscriptionEventArgs>();
@@ -68,14 +39,15 @@
 
         public AsyncEvent<EventArgs> RetainedMessagesClearedEvent { get; } = new AsyncEvent<EventArgs>();
 
+        public AsyncEvent<RetainedMessageRemovedEventArgs> RetainedMessageRemovedEvent { get; } = new AsyncEvent<RetainedMessageRemovedEventArgs>();
+
         public AsyncEvent<SessionDeletedEventArgs> SessionDeletedEvent { get; } = new AsyncEvent<SessionDeletedEventArgs>();
->>>>>>> f5d9b651
 
         public AsyncEvent<EventArgs> StartedEvent { get; } = new AsyncEvent<EventArgs>();
 
         public AsyncEvent<EventArgs> StoppedEvent { get; } = new AsyncEvent<EventArgs>();
 
-<<<<<<< HEAD
+        public AsyncEvent<ValidatingConnectionEventArgs> ValidatingConnectionEvent { get; } = new AsyncEvent<ValidatingConnectionEventArgs>();
 
         #region Persisted Sessions
 
@@ -102,8 +74,5 @@
         public AsyncEvent<UnloadPersistedSessionsEventArgs> UnloadPersistedSessionsEvent { get; } = new AsyncEvent<UnloadPersistedSessionsEventArgs>();
 
         #endregion
-=======
-        public AsyncEvent<ValidatingConnectionEventArgs> ValidatingConnectionEvent { get; } = new AsyncEvent<ValidatingConnectionEventArgs>();
->>>>>>> f5d9b651
     }
 }