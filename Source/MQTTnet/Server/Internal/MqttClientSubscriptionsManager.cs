// Licensed to the .NET Foundation under one or more agreements.
// The .NET Foundation licenses this file to you under the MIT license.
// See the LICENSE file in the project root for more information.

using System;
using System.Collections.Generic;
using System.Linq;
using System.Threading;
using System.Threading.Tasks;
using MQTTnet.Internal;
using MQTTnet.Packets;
using MQTTnet.Protocol;

namespace MQTTnet.Server
{
    public sealed class MqttClientSubscriptionsManager : IDisposable
    {
        static readonly List<uint> EmptySubscriptionIdentifiers = new List<uint>();

        readonly MqttServerEventContainer _eventContainer;
        readonly Dictionary<ulong, HashSet<MqttSubscription>> _noWildcardSubscriptionsByTopicHash = new Dictionary<ulong, HashSet<MqttSubscription>>();
        readonly MqttRetainedMessagesManager _retainedMessagesManager;
        readonly MqttPersistedSessionManager _persistedSessionManager;

        readonly MqttSession _session;

        // Callback to maintain list of subscriber clients
        readonly ISubscriptionChangedNotification _subscriptionChangedNotification;

        // Subscriptions are stored in various dictionaries and use a "topic hash"; see the MqttSubscription object for a detailed explanation.
        // The additional lock is important to coordinate complex update logic with multiple steps, checks and interceptors.
        readonly Dictionary<string, MqttSubscription> _subscriptions = new Dictionary<string, MqttSubscription>();

        // Use subscription lock to maintain consistency across subscriptions and topic hash dictionaries
        readonly AsyncLock _subscriptionsLock = new AsyncLock();
        readonly Dictionary<ulong, TopicHashMaskSubscriptions> _wildcardSubscriptionsByTopicHash = new Dictionary<ulong, TopicHashMaskSubscriptions>();

        // statistics
        static long _totalNumSubscriptions;

        public MqttClientSubscriptionsManager(
            MqttSession session,
            MqttServerEventContainer eventContainer,
            MqttRetainedMessagesManager retainedMessagesManager,
            MqttPersistedSessionManager persistedSessionManager,
            ISubscriptionChangedNotification subscriptionChangedNotification)
        {
            _session = session ?? throw new ArgumentNullException(nameof(session));
            _eventContainer = eventContainer ?? throw new ArgumentNullException(nameof(eventContainer));
            _retainedMessagesManager = retainedMessagesManager ?? throw new ArgumentNullException(nameof(retainedMessagesManager));
            _persistedSessionManager = persistedSessionManager ?? throw new ArgumentNullException(nameof(persistedSessionManager));
            _subscriptionChangedNotification = subscriptionChangedNotification;
        }

<<<<<<< HEAD
        public static long TotalNumSubscriptions => Interlocked.Read(ref _totalNumSubscriptions);

        public CheckSubscriptionsResult CheckSubscriptions(string topic, ulong topicHash, MqttQualityOfServiceLevel applicationMessageQoSLevel, string senderClientId)
=======
        public CheckSubscriptionsResult CheckSubscriptions(string topic, ulong topicHash, MqttQualityOfServiceLevel qualityOfServiceLevel, string senderId)
>>>>>>> e88b280e
        {
            var possibleSubscriptions = new List<MqttSubscription>();

            // Check for possible subscriptions. They might have collisions but this is fine.
            using (_subscriptionsLock.EnterAsync(CancellationToken.None).GetAwaiter().GetResult())
            {
                if (_noWildcardSubscriptionsByTopicHash.TryGetValue(topicHash, out var noWildcardSubscriptions))
                {
                    possibleSubscriptions.AddRange(noWildcardSubscriptions.ToList());
                }

                foreach (var wcs in _wildcardSubscriptionsByTopicHash)
                {
                    var wildcardSubscriptions = wcs.Value;
                    var subscriptionHash = wcs.Key;
                    var subscriptionHashMask = wildcardSubscriptions.HashMask;

                    if ((topicHash & subscriptionHashMask) == subscriptionHash)
                    {
                        possibleSubscriptions.AddRange(wildcardSubscriptions.Subscriptions.ToList());
                    }
                }
            }

            // The pre check has evaluated that nothing is subscribed.
            // If there were some possible candidates they get checked below
            // again to avoid collisions.
            if (possibleSubscriptions.Count == 0)
            {
                return CheckSubscriptionsResult.NotSubscribed;
            }

            var senderIsReceiver = string.Equals(senderId, _session.Id);
            var maxQoSLevel = -1; // Not subscribed.

            HashSet<uint> subscriptionIdentifiers = null;
            var retainAsPublished = false;

            foreach (var subscription in possibleSubscriptions)
            {
                if (subscription.NoLocal && senderIsReceiver)
                {
                    // This is a MQTTv5 feature!
                    continue;
                }

                if (MqttTopicFilterComparer.Compare(topic, subscription.Topic) != MqttTopicFilterCompareResult.IsMatch)
                {
                    continue;
                }

                if (subscription.RetainAsPublished)
                {
                    // This is a MQTTv5 feature!
                    retainAsPublished = true;
                }

                if ((int)subscription.GrantedQualityOfServiceLevel > maxQoSLevel)
                {
                    maxQoSLevel = (int)subscription.GrantedQualityOfServiceLevel;
                }

                if (subscription.Identifier > 0)
                {
                    if (subscriptionIdentifiers == null)
                    {
                        subscriptionIdentifiers = new HashSet<uint>();
                    }

                    subscriptionIdentifiers.Add(subscription.Identifier);
                }
            }

            if (maxQoSLevel == -1)
            {
                return CheckSubscriptionsResult.NotSubscribed;
            }

            var result = new CheckSubscriptionsResult
            {
                IsSubscribed = true,
                RetainAsPublished = retainAsPublished,
                SubscriptionIdentifiers = subscriptionIdentifiers?.ToList() ?? EmptySubscriptionIdentifiers,

                // Start with the same QoS as the publisher.
                QualityOfServiceLevel = qualityOfServiceLevel
            };

            // Now downgrade if required.
            //
            // If a subscribing Client has been granted maximum QoS 1 for a particular Topic Filter, then a QoS 0 Application Message matching the filter is delivered
            // to the Client at QoS 0. This means that at most one copy of the message is received by the Client. On the other hand, a QoS 2 Message published to
            // the same topic is downgraded by the Server to QoS 1 for delivery to the Client, so that Client might receive duplicate copies of the Message.

            // Subscribing to a Topic Filter at QoS 2 is equivalent to saying "I would like to receive Messages matching this filter at the QoS with which they were published".
            // This means a publisher is responsible for determining the maximum QoS a Message can be delivered at, but a subscriber is able to require that the Server
            // downgrades the QoS to one more suitable for its usage.
            if (maxQoSLevel < (int)qualityOfServiceLevel)
            {
                result.QualityOfServiceLevel = (MqttQualityOfServiceLevel)maxQoSLevel;
            }

            return result;
        }

        public void Dispose()
        {
            _subscriptionsLock.Dispose();
        }

        public async Task<SubscribeResult> Subscribe(MqttSubscribePacket subscribePacket, CancellationToken cancellationToken)
        {
            if (subscribePacket == null)
            {
                throw new ArgumentNullException(nameof(subscribePacket));
            }

<<<<<<< HEAD
            var retainedApplicationMessages = await _retainedMessagesManager.GetMessagesAsync().ConfigureAwait(false);
            var result = new SubscribeResult
            {
                ReasonCodes = new List<MqttSubscribeReasonCode>(subscribePacket.TopicFilters.Count)
            };
=======
            var retainedApplicationMessages = await _retainedMessagesManager.GetMessages().ConfigureAwait(false);
            var result = new SubscribeResult(subscribePacket.TopicFilters.Count);
>>>>>>> e88b280e

            var addedSubscriptions = new List<string>();
            var finalTopicFilters = new List<MqttTopicFilter>();

            // The topic filters are order by its QoS so that the higher QoS will win over a
            // lower one.
            foreach (var topicFilterItem in subscribePacket.TopicFilters.OrderByDescending(f => f.QualityOfServiceLevel))
            {
                var subscriptionEventArgs = await InterceptSubscribe(topicFilterItem, cancellationToken).ConfigureAwait(false);
                var topicFilter = subscriptionEventArgs.TopicFilter;
                var processSubscription = subscriptionEventArgs.ProcessSubscription && subscriptionEventArgs.Response.ReasonCode <= MqttSubscribeReasonCode.GrantedQoS2;

                result.UserProperties = subscriptionEventArgs.UserProperties;
                result.ReasonString = subscriptionEventArgs.ReasonString;
                result.ReasonCodes.Add(subscriptionEventArgs.Response.ReasonCode);

                if (subscriptionEventArgs.CloseConnection)
                {
                    // When any of the interceptor calls leads to a connection close the connection
                    // must be closed. So do not revert to false!
                    result.CloseConnection = true;
                }

                if (!processSubscription || string.IsNullOrEmpty(topicFilter.Topic))
                {
                    continue;
                }

                // persist session if required
                if (_persistedSessionManager.IsWritable && _session.IsPersistent)
                {
                    await _persistedSessionManager.AddOrUpdateSubscriptionAsync(_session.Id, topicFilter).ConfigureAwait(false);
                }

                var createSubscriptionResult = CreateSubscription(topicFilter, subscribePacket.SubscriptionIdentifier, subscriptionEventArgs.Response.ReasonCode);

                addedSubscriptions.Add(topicFilter.Topic);
                finalTopicFilters.Add(topicFilter);

                FilterRetainedApplicationMessages(retainedApplicationMessages, createSubscriptionResult, result);
            }

            // This call will add the new subscription to the internal storage.
            // So the event _ClientSubscribedTopicEvent_ must be called afterwards.
            _subscriptionChangedNotification?.OnSubscriptionsAdded(_session, addedSubscriptions);

            if (_eventContainer.ClientSubscribedTopicEvent.HasHandlers)
            {
                foreach (var finalTopicFilter in finalTopicFilters)
                {
                    var eventArgs = new ClientSubscribedTopicEventArgs(_session.Id, finalTopicFilter, _session.Items);
                    await _eventContainer.ClientSubscribedTopicEvent.InvokeAsync(eventArgs).ConfigureAwait(false);
                }
            }

            return result;
        }

        public async Task<UnsubscribeResult> Unsubscribe(MqttUnsubscribePacket unsubscribePacket, CancellationToken cancellationToken)
        {
            if (unsubscribePacket == null)
            {
                throw new ArgumentNullException(nameof(unsubscribePacket));
            }

            var result = new UnsubscribeResult();

            var removedSubscriptions = new List<string>();

            using (await _subscriptionsLock.EnterAsync(cancellationToken).ConfigureAwait(false))
            {
                foreach (var topicFilter in unsubscribePacket.TopicFilters)
                {
                    _subscriptions.TryGetValue(topicFilter, out var existingSubscription);

                    var interceptorContext = await InterceptUnsubscribe(topicFilter, existingSubscription, cancellationToken).ConfigureAwait(false);
                    var acceptUnsubscription = interceptorContext.Response.ReasonCode == MqttUnsubscribeReasonCode.Success;

                    result.ReasonCodes.Add(interceptorContext.Response.ReasonCode);

                    if (interceptorContext.CloseConnection)
                    {
                        // When any of the interceptor calls leads to a connection close the connection
                        // must be closed. So do not revert to false!
                        result.CloseConnection = true;
                    }

                    if (!acceptUnsubscription)
                    {
                        continue;
                    }

                    if (interceptorContext.ProcessUnsubscription)
                    {
                        if (_subscriptions.Remove(topicFilter))
                        {
                            Interlocked.Decrement(ref _totalNumSubscriptions);
                        }

                        _subscriptions.Remove(topicFilter);

                        // must remove subscription object from topic hash dictionary also
                        if (existingSubscription != null)
                        {
                            var topicHash = existingSubscription.TopicHash;

                            if (existingSubscription.TopicHasWildcard)
                            {
                                if (_wildcardSubscriptionsByTopicHash.TryGetValue(topicHash, out var subscriptions))
                                {
                                    subscriptions.Subscriptions.Remove(existingSubscription);
                                    if (subscriptions.Subscriptions.Count == 0)
                                    {
                                        _wildcardSubscriptionsByTopicHash.Remove(topicHash);
                                    }
                                }
                            }
                            else
                            {
                                if (_noWildcardSubscriptionsByTopicHash.TryGetValue(topicHash, out var subscriptions))
                                {
                                    subscriptions.Remove(existingSubscription);
                                    if (subscriptions.Count == 0)
                                    {
                                        _noWildcardSubscriptionsByTopicHash.Remove(topicHash);
                                    }
                                }
                            }
                        }

                        removedSubscriptions.Add(topicFilter);

                        if (_persistedSessionManager.IsWritable && _session.IsPersistent)
                        {
                            await _persistedSessionManager.RemoveSubscriptionAsync(_session.Id, topicFilter).ConfigureAwait(false);
                        }
                    }
                }
            }

            _subscriptionChangedNotification?.OnSubscriptionsRemoved(_session, removedSubscriptions);

            if (_eventContainer.ClientUnsubscribedTopicEvent.HasHandlers)
            {
                foreach (var topicFilter in unsubscribePacket.TopicFilters)
                {
                    var eventArgs = new ClientUnsubscribedTopicEventArgs(_session.Id, topicFilter, _session.Items);
                    await _eventContainer.ClientUnsubscribedTopicEvent.InvokeAsync(eventArgs).ConfigureAwait(false);
                }
            }

            return result;
        }

        CreateSubscriptionResult CreateSubscription(MqttTopicFilter topicFilter, uint subscriptionIdentifier, MqttSubscribeReasonCode reasonCode)
        {
            MqttQualityOfServiceLevel grantedQualityOfServiceLevel;

            if (reasonCode == MqttSubscribeReasonCode.GrantedQoS0)
            {
                grantedQualityOfServiceLevel = MqttQualityOfServiceLevel.AtMostOnce;
            }
            else if (reasonCode == MqttSubscribeReasonCode.GrantedQoS1)
            {
                grantedQualityOfServiceLevel = MqttQualityOfServiceLevel.AtLeastOnce;
            }
            else if (reasonCode == MqttSubscribeReasonCode.GrantedQoS2)
            {
                grantedQualityOfServiceLevel = MqttQualityOfServiceLevel.ExactlyOnce;
            }
            else
            {
                throw new InvalidOperationException();
            }

            var subscription = new MqttSubscription(
                topicFilter.Topic,
                topicFilter.NoLocal,
                topicFilter.RetainHandling,
                topicFilter.RetainAsPublished,
                grantedQualityOfServiceLevel,
                subscriptionIdentifier);

            bool isNewSubscription;

            // Add to subscriptions and maintain topic hash dictionaries

            using (_subscriptionsLock.EnterAsync(CancellationToken.None).GetAwaiter().GetResult())
            {
                MqttSubscription.CalculateTopicHash(topicFilter.Topic, out var topicHash, out var topicHashMask, out var hasWildcard);

                if (_subscriptions.TryGetValue(topicFilter.Topic, out var existingSubscription))
                {
                    // must remove object from topic hash dictionary first
                    if (hasWildcard)
                    {
                        if (_wildcardSubscriptionsByTopicHash.TryGetValue(topicHash, out var subs))
                        {
                            subs.Subscriptions.Remove(existingSubscription);
                            // no need to remove empty entry because we'll be adding subscription again below
                        }
                    }
                    else
                    {
                        if (_noWildcardSubscriptionsByTopicHash.TryGetValue(topicHash, out var subscriptions))
                        {
                            subscriptions.Remove(existingSubscription);
                            // no need to remove empty entry because we'll be adding subscription again below
                        }
                    }
                }

                isNewSubscription = existingSubscription == null;
                _subscriptions[topicFilter.Topic] = subscription;

                if (isNewSubscription)
                {
                    Interlocked.Increment(ref _totalNumSubscriptions);
                }

                // Add or re-add to topic hash dictionary
                if (hasWildcard)
                {
                    if (!_wildcardSubscriptionsByTopicHash.TryGetValue(topicHash, out var subscriptions))
                    {
                        subscriptions = new TopicHashMaskSubscriptions(topicHashMask);
                        _wildcardSubscriptionsByTopicHash.Add(topicHash, subscriptions);
                    }

                    subscriptions.Subscriptions.Add(subscription);
                }
                else
                {
                    if (!_noWildcardSubscriptionsByTopicHash.TryGetValue(topicHash, out var subscriptions))
                    {
                        subscriptions = new HashSet<MqttSubscription>();
                        _noWildcardSubscriptionsByTopicHash.Add(topicHash, subscriptions);
                    }

                    subscriptions.Add(subscription);
                }
            }

            return new CreateSubscriptionResult
            {
                IsNewSubscription = isNewSubscription,
                Subscription = subscription
            };
        }

        static void FilterRetainedApplicationMessages(
            IList<MqttApplicationMessage> retainedMessages,
            CreateSubscriptionResult createSubscriptionResult,
            SubscribeResult subscribeResult)
        {
            for (var index = retainedMessages.Count - 1; index >= 0; index--)
            {
                var retainedMessage = retainedMessages[index];
                if (retainedMessage == null)
                {
                    continue;
                }

                if (createSubscriptionResult.Subscription.RetainHandling == MqttRetainHandling.DoNotSendOnSubscribe)
                {
                    // This is a MQTT V5+ feature.
                    continue;
                }

                if (createSubscriptionResult.Subscription.RetainHandling == MqttRetainHandling.SendAtSubscribeIfNewSubscriptionOnly && !createSubscriptionResult.IsNewSubscription)
                {
                    // This is a MQTT V5+ feature.
                    continue;
                }

                if (MqttTopicFilterComparer.Compare(retainedMessage.Topic, createSubscriptionResult.Subscription.Topic) != MqttTopicFilterCompareResult.IsMatch)
                {
                    continue;
                }

                var retainedMessageMatch = new MqttRetainedMessageMatch(retainedMessage, createSubscriptionResult.Subscription.GrantedQualityOfServiceLevel);
                if (retainedMessageMatch.SubscriptionQualityOfServiceLevel > retainedMessageMatch.ApplicationMessage.QualityOfServiceLevel)
                {
                    // UPGRADING the QoS is not allowed! 
                    // From MQTT spec: Subscribing to a Topic Filter at QoS 2 is equivalent to saying
                    // "I would like to receive Messages matching this filter at the QoS with which they were published".
                    // This means a publisher is responsible for determining the maximum QoS a Message can be delivered at,
                    // but a subscriber is able to require that the Server downgrades the QoS to one more suitable for its usage.
                    retainedMessageMatch.SubscriptionQualityOfServiceLevel = retainedMessageMatch.ApplicationMessage.QualityOfServiceLevel;
                }

                if (subscribeResult.RetainedMessages == null)
                {
                    subscribeResult.RetainedMessages = new List<MqttRetainedMessageMatch>();
                }

                subscribeResult.RetainedMessages.Add(retainedMessageMatch);

                // Clear the retained message from the list because the client should receive every message only 
                // one time even if multiple subscriptions affect them.
                retainedMessages[index] = null;
            }
        }

        async Task<InterceptingSubscriptionEventArgs> InterceptSubscribe(MqttTopicFilter topicFilter, CancellationToken cancellationToken)
        {
            var eventArgs = new InterceptingSubscriptionEventArgs(cancellationToken, _session.Id, new MqttSessionStatus(_session), topicFilter);

            if (topicFilter.QualityOfServiceLevel == MqttQualityOfServiceLevel.AtMostOnce)
            {
                eventArgs.Response.ReasonCode = MqttSubscribeReasonCode.GrantedQoS0;
            }
            else if (topicFilter.QualityOfServiceLevel == MqttQualityOfServiceLevel.AtLeastOnce)
            {
                eventArgs.Response.ReasonCode = MqttSubscribeReasonCode.GrantedQoS1;
            }
            else if (topicFilter.QualityOfServiceLevel == MqttQualityOfServiceLevel.ExactlyOnce)
            {
                eventArgs.Response.ReasonCode = MqttSubscribeReasonCode.GrantedQoS2;
            }

            if (topicFilter.Topic.StartsWith("$share/"))
            {
                eventArgs.Response.ReasonCode = MqttSubscribeReasonCode.SharedSubscriptionsNotSupported;
            }
            else
            {
                await _eventContainer.InterceptingSubscriptionEvent.InvokeAsync(eventArgs).ConfigureAwait(false);
            }

            return eventArgs;
        }

        async Task<InterceptingUnsubscriptionEventArgs> InterceptUnsubscribe(string topicFilter, MqttSubscription mqttSubscription, CancellationToken cancellationToken)
        {
            var clientUnsubscribingTopicEventArgs = new InterceptingUnsubscriptionEventArgs(cancellationToken, topicFilter, _session.Items, topicFilter)
            {
                Response =
                {
                    ReasonCode = mqttSubscription == null ? MqttUnsubscribeReasonCode.NoSubscriptionExisted : MqttUnsubscribeReasonCode.Success
                }
            };

            await _eventContainer.InterceptingUnsubscriptionEvent.InvokeAsync(clientUnsubscribingTopicEventArgs).ConfigureAwait(false);

            return clientUnsubscribingTopicEventArgs;
        }

        sealed class CreateSubscriptionResult
        {
            public bool IsNewSubscription { get; set; }

            public MqttSubscription Subscription { get; set; }
        }
    }
}<|MERGE_RESOLUTION|>--- conflicted
+++ resolved
@@ -52,13 +52,9 @@
             _subscriptionChangedNotification = subscriptionChangedNotification;
         }
 
-<<<<<<< HEAD
         public static long TotalNumSubscriptions => Interlocked.Read(ref _totalNumSubscriptions);
 
-        public CheckSubscriptionsResult CheckSubscriptions(string topic, ulong topicHash, MqttQualityOfServiceLevel applicationMessageQoSLevel, string senderClientId)
-=======
         public CheckSubscriptionsResult CheckSubscriptions(string topic, ulong topicHash, MqttQualityOfServiceLevel qualityOfServiceLevel, string senderId)
->>>>>>> e88b280e
         {
             var possibleSubscriptions = new List<MqttSubscription>();
 
@@ -176,16 +172,8 @@
                 throw new ArgumentNullException(nameof(subscribePacket));
             }
 
-<<<<<<< HEAD
             var retainedApplicationMessages = await _retainedMessagesManager.GetMessagesAsync().ConfigureAwait(false);
-            var result = new SubscribeResult
-            {
-                ReasonCodes = new List<MqttSubscribeReasonCode>(subscribePacket.TopicFilters.Count)
-            };
-=======
-            var retainedApplicationMessages = await _retainedMessagesManager.GetMessages().ConfigureAwait(false);
             var result = new SubscribeResult(subscribePacket.TopicFilters.Count);
->>>>>>> e88b280e
 
             var addedSubscriptions = new List<string>();
             var finalTopicFilters = new List<MqttTopicFilter>();
