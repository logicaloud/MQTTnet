// Licensed to the .NET Foundation under one or more agreements.
// The .NET Foundation licenses this file to you under the MIT license.
// See the LICENSE file in the project root for more information.

using System;
using System.Collections;
using System.Collections.Concurrent;
using System.Collections.Generic;
using System.Linq;
using System.Threading;
using System.Threading.Tasks;
using MQTTnet.Adapter;
using MQTTnet.Diagnostics;
using MQTTnet.Exceptions;
using MQTTnet.Formatter;
using MQTTnet.Internal;
using MQTTnet.Packets;
using MQTTnet.Protocol;

namespace MQTTnet.Server
{
    public sealed class MqttClientSessionsManager : ISubscriptionChangedNotification, IDisposable
    {
        readonly Dictionary<string, MqttClient> _clients = new Dictionary<string, MqttClient>(4096);

        readonly AsyncLock _createConnectionSyncRoot = new AsyncLock();

        readonly MqttServerEventContainer _eventContainer;
        readonly MqttNetSourceLogger _logger;
        readonly MqttServerOptions _options;

        readonly MqttRetainedMessagesManager _retainedMessagesManager;
        readonly MqttPersistedSessionManager _persistedSessionManager;
        readonly MqttApplicationMessageFactory _applicationMessageFactory;

        readonly IMqttNetLogger _rootLogger;

        // Event key is ClientId, event args is null
        readonly KeyEventSchedule<string, object> _sessionExpiryEvents;
        // Event key it client ID, event arg is WillMessage
        readonly KeyEventSchedule<string, MqttApplicationMessage> _willDelayEvents;
        // Event key it topic, event arg is null
        readonly KeyEventSchedule<string, object> _retainedMessageExpiryEvents;

        // The _sessions dictionary contains all session, the _subscriberSessions hash set contains subscriber sessions only.
        // See the MqttSubscription object for a detailed explanation.
        readonly Dictionary<string, MqttSession> _sessions = new Dictionary<string, MqttSession>(4096);

        readonly object _sessionsManagementLock = new object();
        readonly HashSet<MqttSession> _subscriberSessions = new HashSet<MqttSession>();

        public MqttClientSessionsManager(
            MqttServerOptions options,
            MqttRetainedMessagesManager retainedMessagesManager,
            MqttPersistedSessionManager persistedSessionManager,
            MqttServerEventContainer eventContainer,
            IMqttNetLogger logger)
        {
            if (logger == null)
            {
                throw new ArgumentNullException(nameof(logger));
            }

            _logger = logger.WithSource(nameof(MqttClientSessionsManager));
            _rootLogger = logger;

            _options = options ?? throw new ArgumentNullException(nameof(options));
            _retainedMessagesManager = retainedMessagesManager ?? throw new ArgumentNullException(nameof(retainedMessagesManager));
            _persistedSessionManager = persistedSessionManager ?? throw new ArgumentNullException(nameof(persistedSessionManager));
            _applicationMessageFactory = new MqttApplicationMessageFactory();
            _eventContainer = eventContainer ?? throw new ArgumentNullException(nameof(eventContainer));
            _sessionExpiryEvents = new KeyEventSchedule<string, object>(OnSessionExpiredEvent, default);
            _willDelayEvents = new KeyEventSchedule<string, MqttApplicationMessage>(OnWillDelayExpiredEvent, default);
            _retainedMessageExpiryEvents = new KeyEventSchedule<string, object>(OnRetainedMessageExpiredEvent, default);
        }

        /// <summary>
        /// Load persistent messages when MQTT server starts before client connections are allowed.
        /// </summary>
        public async Task LoadPersistedSessionsAsync()
        {
            if (_persistedSessionManager.IsWritable)
            {
                throw new InvalidOperationException("Persisted sessions already loaded");
            }

            // Load sessions from storage so that messages can be queued for offline clients;
            // _persistedSessionManager 'IsWritable == false' at this stage so that no additional storage
            // attempts are made while subscriptions are being restored.

            var persistedSessions = await _persistedSessionManager.LoadSessionsAsync().ConfigureAwait(false);

            foreach (var persistedSession in persistedSessions)
            {
                // restore session for client
                var clientId = persistedSession.ClientId;
                // session items are not persisted and remain empty
                var sessionItems = new Dictionary<object, object>();
                var clientSession = CreateSession(clientId, sessionItems, true, persistedSession.SessionExpiryInterval, persistedSession.WillDelayInterval);
                _sessions[clientId] = clientSession;
                // restore subscriptions for client
                if (persistedSession.SubscriptionsByTopic != null)
                {
                    var topicFilters = persistedSession.SubscriptionsByTopic.Values.ToList();
                    // Subscribe will not attempt to (re-)store the subscription because the 
                    // _persistedSessionManager is not yet 'writable'. 
                    await SubscribeAsync(clientId, topicFilters, true).ConfigureAwait(false);
                }
            }

            // Loading of persisted queued messages is deferred until clients reconnect
        }

        public int GetNumClients()
        {
            lock (_clients)
            {
                return _clients.Count;
            }
        }

        public int GetNumSessions()
        {
            lock (_sessions)
            {
                return _sessions.Count;
            }
        }

        public async Task CloseAllConnectionsAsync()
        {
            List<MqttClient> connections;
            lock (_clients)
            {
                connections = _clients.Values.ToList();
                _clients.Clear();
            }

            foreach (var connection in connections)
            {
                await connection.StopAsync(MqttDisconnectReasonCode.NormalDisconnection).ConfigureAwait(false);
            }
        }

        public async Task DeleteSessionAsync(string clientId)
        {
            _logger.Verbose("Deleting session for client '{0}'.", clientId);

            MqttClient connection;

            lock (_clients)
            {
                _clients.TryGetValue(clientId, out connection);
            }

            MqttSession session;

            lock (_sessionsManagementLock)
            {
                _sessions.TryGetValue(clientId, out session);
                _sessions.Remove(clientId);

                if (session != null)
                {
                    _subscriberSessions.Remove(session);
                }
            }

            try
            {
                if (connection != null)
                {
                    await connection.StopAsync(MqttDisconnectReasonCode.NormalDisconnection).ConfigureAwait(false);
                }
            }
            catch (Exception exception)
            {
                _logger.Error(exception, $"Error while deleting session '{clientId}'.");
            }

            try
            {
                if (_eventContainer.SessionDeletedEvent.HasHandlers && session != null)
                {
                    var eventArgs = new SessionDeletedEventArgs(clientId, session.Items);
                    await _eventContainer.SessionDeletedEvent.TryInvokeAsync(eventArgs, _logger).ConfigureAwait(false);
                }
            }
            catch (Exception exception)
            {
                _logger.Error(exception, $"Error while executing session deleted event for session '{clientId}'.");
            }

            session?.Dispose();

            _logger.Verbose("Session for client '{0}' deleted.", clientId);
        }
        
        public async Task<DispatchApplicationMessageResult> DispatchApplicationMessage(string senderId, MqttApplicationMessage applicationMessage)
        {
            var matchingSubscribersCount = 0;
            try
            {
                if (applicationMessage.Retain)
                {
                    await _retainedMessagesManager.UpdateMessageAsync(senderId, applicationMessage).ConfigureAwait(false);
                }
                
                List<MqttSession> subscriberSessions;
                lock (_sessionsManagementLock)
                {
                    subscriberSessions = _subscriberSessions.ToList();
                }

                // Remains null unless messages need to be persisted for clients:
                List<MqttPersistedApplicationMessageClient> persistingApplicationMessageClients = null;

                // Calculate application message topic hash once for subscription checks
                MqttSubscription.CalculateTopicHash(applicationMessage.Topic, out var topicHash, out _, out _);

                foreach (var session in subscriberSessions)
                {
                    if(!session.TryCheckSubscriptions(
                        applicationMessage.Topic,
                        topicHash,
                        applicationMessage.QualityOfServiceLevel,
                        senderId,
                        out var checkSubscriptionsResult))
                    {
                        // Checking the subscriptions has failed for the session. The session
                        // will be ignored.
                        continue;
                    }

                    if (!checkSubscriptionsResult.IsSubscribed)
                    {
                        continue;
                    }

                    var newPublishPacket = MqttPacketFactories.Publish.Create(applicationMessage);
                    newPublishPacket.QualityOfServiceLevel = checkSubscriptionsResult.QualityOfServiceLevel;
                    newPublishPacket.SubscriptionIdentifiers = checkSubscriptionsResult.SubscriptionIdentifiers;

                    if (newPublishPacket.QualityOfServiceLevel > 0)
                    {
                        newPublishPacket.PacketIdentifier = session.PacketIdentifierProvider.GetNextPacketIdentifier();

                        if (session.IsPersistent && _persistedSessionManager.IsWritable)
                        {
                            if (persistingApplicationMessageClients == null)
                            {
                                persistingApplicationMessageClients = new List<MqttPersistedApplicationMessageClient>();
                            }
                            persistingApplicationMessageClients.Add(
                                new MqttPersistedApplicationMessageClient(
                                    session.Id,
                                    checkSubscriptionsResult.QualityOfServiceLevel,
                                    checkSubscriptionsResult.SubscriptionIdentifiers
                                    )
                                );
                        }
                    }

                    if (applicationMessage.MessageExpiryInterval > 0)
                    {
                        newPublishPacket.MessageExpiryTimestamp = DateTime.UtcNow.AddSeconds(applicationMessage.MessageExpiryInterval);
                    }

                    if (checkSubscriptionsResult.RetainAsPublished)
                    {
                        // Transfer the original retain state from the publisher. This is a MQTTv5 feature.
                        newPublishPacket.Retain = applicationMessage.Retain;
                    }
                    else
                    {
                        newPublishPacket.Retain = false;
                    }

                    // TODO:
                    // Review: there is currently nothing that removes an expired message from the queue.
                    // The message is simply skipped when packets are processed.

                    session.EnqueueDataPacket(new MqttPacketBusItem(newPublishPacket));
                    matchingSubscribersCount++;

                    _logger.Verbose("Client '{0}': Queued PUBLISH packet with topic '{1}'.", session.Id, applicationMessage.Topic);
                }

                if (matchingSubscribersCount == 0)
                {
                    await FireApplicationMessageNotConsumedEvent(applicationMessage, senderId).ConfigureAwait(false);
                }
                else if (persistingApplicationMessageClients != null)
                {
                    // persist message for one or more clients
                    await _persistedSessionManager.AddMessageAsync(applicationMessage, persistingApplicationMessageClients).ConfigureAwait(false);
                }

                if (applicationMessage.Retain)
                {
                    if ((applicationMessage.MessageExpiryInterval > 0) && (applicationMessage.Payload != null) && (applicationMessage.Payload.Length > 0))
                    {
                        // schedule expiry
                        _retainedMessageExpiryEvents.AddOrUpdateEvent(applicationMessage.MessageExpiryInterval, applicationMessage.Topic, null);
                    }
                    else
                    {
                        // Payload empty or retain forever; remove expiry event if it exists
                        _retainedMessageExpiryEvents.RemoveEvent(applicationMessage.Topic);
                    }
                }
            }
            catch (Exception exception)
            {
                _logger.Error(exception, "Unhandled exception while processing next queued application message.");
            }

            return new DispatchApplicationMessageResult(matchingSubscribersCount);
        }

        public void Dispose()
        {
            _createConnectionSyncRoot.Dispose();

            lock (_sessionsManagementLock)
            {
                foreach (var sessionItem in _sessions)
                {
                    sessionItem.Value.Dispose();
                }
            }
        }

        public MqttClient GetClient(string id)
        {
            lock (_clients)
            {
                if (!_clients.TryGetValue(id, out var client))
                {
                    throw new InvalidOperationException($"Client with ID '{id}' not found.");
                }

                return client;
            }
        }

        public List<MqttClient> GetClients()
        {
            lock (_clients)
            {
                return _clients.Values.ToList();
            }
        }

        public Task<IList<MqttClientStatus>> GetClientStatusesAsync()
        {
            var result = new List<MqttClientStatus>();

            lock (_clients)
            {
                foreach (var connection in _clients.Values)
                {
                    var clientStatus = new MqttClientStatus(connection)
                    {
                        Session = new MqttSessionStatus(connection.Session)
                    };

                    result.Add(clientStatus);
                }
            }

            return Task.FromResult((IList<MqttClientStatus>)result);
        }

        public Task<IList<MqttSessionStatus>> GetSessionStatusAsync()
        {
            var result = new List<MqttSessionStatus>();

            lock (_sessionsManagementLock)
            {
                foreach (var sessionItem in _sessions)
                {
                    var sessionStatus = new MqttSessionStatus(sessionItem.Value);
                    result.Add(sessionStatus);
                }
            }

            return Task.FromResult((IList<MqttSessionStatus>)result);
        }

        public async Task HandleClientConnectionAsync(IMqttChannelAdapter channelAdapter, CancellationToken cancellationToken)
        {
            MqttClient client = null;

            try
            {
                var connectPacket = await ReceiveConnectPacket(channelAdapter, cancellationToken).ConfigureAwait(false);
                if (connectPacket == null)
                {
                    // Nothing was received in time etc.
                    return;
                }

                var validatingConnectionEventArgs = await ValidateConnection(connectPacket, channelAdapter).ConfigureAwait(false);
                var connAckPacket = MqttPacketFactories.ConnAck.Create(validatingConnectionEventArgs);

                if (validatingConnectionEventArgs.ReasonCode != MqttConnectReasonCode.Success)
                {
                    // Send failure response here without preparing a connection and session!
                    await channelAdapter.SendPacketAsync(connAckPacket, cancellationToken).ConfigureAwait(false);
                    return;
                }

                // Pass connAckPacket so that IsSessionPresent flag can be set if the client session already exists.
                client = await CreateClientConnection(connectPacket, connAckPacket, channelAdapter, validatingConnectionEventArgs).ConfigureAwait(false);

                await client.SendPacketAsync(connAckPacket, cancellationToken).ConfigureAwait(false);

                if (_eventContainer.ClientConnectedEvent.HasHandlers)
                {
                    var eventArgs = new ClientConnectedEventArgs(
                        connectPacket.ClientId,
                        connectPacket.Username,
                        channelAdapter.ClientCertificate,
                        channelAdapter.PacketFormatterAdapter.ProtocolVersion,
                        channelAdapter.Endpoint,
                        client.Session.Items);

                    await _eventContainer.ClientConnectedEvent.TryInvokeAsync(eventArgs, _logger).ConfigureAwait(false);
                }

                await client.RunAsync().ConfigureAwait(false);
            }
            catch (ObjectDisposedException)
            {
            }
            catch (OperationCanceledException)
            {
            }
            catch (Exception exception)
            {
                _logger.Error(exception, exception.Message);
            }
            finally
            {
                if (client != null)
                {
                    if (client.Id != null)
                    {
                        // in case it is a takeover _clientConnections already contains the new connection
                        if (!client.IsTakenOver)
                        {
                            lock (_clients)
                            {
                                _clients.Remove(client.Id);
                            }

                            if (!_options.EnablePersistentSessions || !client.Session.IsPersistent)
                            {
                                await DeleteSessionAsync(client.Id).ConfigureAwait(false);
                            }
                            else
                            {
                                if (client.Session.SessionExpiryInterval != uint.MaxValue) // if not keep forever then expire
                                {
                                    if (_persistedSessionManager.IsWritable)
                                    {
                                        // update store with expiry timestamp
                                        var expiryTimeStamp = DateTime.UtcNow.AddSeconds(client.Session.SessionExpiryInterval);
                                        await _persistedSessionManager.UpdateSessionExpiryTimestampAsync(client.Id, expiryTimeStamp).ConfigureAwait(false);
                                    }
                                    // schedule expiry
                                    _sessionExpiryEvents.AddOrUpdateEvent(client.Session.SessionExpiryInterval, client.Id, client.Id);
                                }
                            }
                        }
                    }

                    var endpoint = client.Endpoint;

                    if (client.Id != null && !client.IsTakenOver && _eventContainer.ClientDisconnectedEvent.HasHandlers)
                    {
                        var disconnectType = client.IsCleanDisconnect ? MqttClientDisconnectType.Clean : MqttClientDisconnectType.NotClean;
                        var eventArgs = new ClientDisconnectedEventArgs(client.Id, disconnectType, endpoint, client.Session.Items);

                        await _eventContainer.ClientDisconnectedEvent.InvokeAsync(eventArgs).ConfigureAwait(false);
                    }
                }

                using (var timeout = new CancellationTokenSource(_options.DefaultCommunicationTimeout))
                {
                    await channelAdapter.DisconnectAsync(timeout.Token).ConfigureAwait(false);
                }
            }
        }

        public void OnSubscriptionsAdded(MqttSession clientSession, List<string> topics)
        {
            lock (_sessionsManagementLock)
            {
                if (!clientSession.HasSubscribedTopics)
                {
                    // first subscribed topic
                    _subscriberSessions.Add(clientSession);
                }

                foreach (var topic in topics)
                {
                    clientSession.AddSubscribedTopic(topic);
                }
            }
        }

        public void OnSubscriptionsRemoved(MqttSession clientSession, List<string> subscriptionTopics)
        {
            lock (_sessionsManagementLock)
            {
                foreach (var subscriptionTopic in subscriptionTopics)
                {
                    clientSession.RemoveSubscribedTopic(subscriptionTopic);
                }

                if (!clientSession.HasSubscribedTopics)
                {
                    // last subscription removed
                    _subscriberSessions.Remove(clientSession);
                }
            }
        }

        public void Start()
        {
            if (!_options.EnablePersistentSessions)
            {
                _sessions.Clear();
            }
        }

        public async Task SubscribeAsync(string clientId, ICollection<MqttTopicFilter> topicFilters, bool asEstablishedSubscription = false)
        {
            if (clientId == null)
            {
                throw new ArgumentNullException(nameof(clientId));
            }

            if (topicFilters == null)
            {
                throw new ArgumentNullException(nameof(topicFilters));
            }

            var fakeSubscribePacket = new MqttSubscribePacket();
            fakeSubscribePacket.TopicFilters.AddRange(topicFilters);

            var clientSession = GetClientSession(clientId);

            var subscribeResult = await clientSession.Subscribe(fakeSubscribePacket, CancellationToken.None).ConfigureAwait(false);

            if (subscribeResult.RetainedMessages != null)
            {
                foreach (var retainedMessageMatch in subscribeResult.RetainedMessages)
                {
<<<<<<< HEAD
                    var publishPacket = _packetFactories.Publish.Create(retainedMessageMatch);
                    /* 
                     * MQTT 3.1.1 spec
                     * When sending a PUBLISH Packet to a Client the Server MUST set the RETAIN flag to 1 if a message is sent as a result 
                     * of a new subscription being made by a Client [MQTT-3.3.1-8]. It MUST set the RETAIN flag to 0 when a PUBLISH Packet is 
                     * sent to a Client because it matches an established subscription regardless of how the flag was set in the message it
                     * received [MQTT-3.3.1-9].
                     */
                    if (asEstablishedSubscription)
                    {
                        publishPacket.Retain = false;
                    }
                    // TODO, REVIEW. Quality of service level irrelevant. If > AtMostOnce then we need a packet identifier
                    publishPacket.QualityOfServiceLevel = MqttQualityOfServiceLevel.AtMostOnce;
=======
                    var publishPacket = MqttPacketFactories.Publish.Create(retainedMessageMatch);
>>>>>>> 2644f69e
                    clientSession.EnqueueDataPacket(new MqttPacketBusItem(publishPacket));
                }
            }
        }

        public Task UnsubscribeAsync(string clientId, ICollection<string> topicFilters)
        {
            if (clientId == null)
            {
                throw new ArgumentNullException(nameof(clientId));
            }

            if (topicFilters == null)
            {
                throw new ArgumentNullException(nameof(topicFilters));
            }

            var fakeUnsubscribePacket = new MqttUnsubscribePacket();
            fakeUnsubscribePacket.TopicFilters.AddRange(topicFilters);

            return GetClientSession(clientId).Unsubscribe(fakeUnsubscribePacket, CancellationToken.None);
        }

        MqttClient CreateClient(MqttConnectPacket connectPacket, IMqttChannelAdapter channelAdapter, MqttSession session)
        {
            return new MqttClient(connectPacket, channelAdapter, session, _options, _eventContainer, this, _rootLogger);
        }

        async Task<MqttClient> CreateClientConnection(
            MqttConnectPacket connectPacket,
            MqttConnAckPacket connAckPacket,
            IMqttChannelAdapter channelAdapter,
            ValidatingConnectionEventArgs validatingConnectionEventArgs)
        {
            MqttClient client;

            bool sessionShouldPersist;
            bool startWithCleanSession;
            uint persistedSessionExpiryInterval = uint.MaxValue; // infinite by default for persisted MQTT 3.1.1 sessions

            if (validatingConnectionEventArgs.ProtocolVersion == MqttProtocolVersion.V500)
            {
                // MQTT 5.0 section 3.1.2.11.2
                // The Client and Server MUST store the Session State after the Network Connection is closed if the Session Expiry Interval is greater than 0 [MQTT-3.1.2-23].
                //
                // A Client that only wants to process messages while connected will set the Clean Start to 1 and set the Session Expiry Interval to 0.
                // It will not receive Application Messages published before it connected and has to subscribe afresh to any topics that it is interested
                // in each time it connects.

                // Persist if SessionExpiryInterval != 0, but may start with a clean session
                persistedSessionExpiryInterval = validatingConnectionEventArgs.SessionExpiryInterval;
                sessionShouldPersist = persistedSessionExpiryInterval != 0;
                startWithCleanSession = connectPacket.CleanSession;
            }
            else
            {
                // MQTT 3.1.1 section 3.1.2.4: persist only if 'not CleanSession'
                //
                // If CleanSession is set to 1, the Client and Server MUST discard any previous Session and start a new one.
                // This Session lasts as long as the Network Connection. State data associated with this Session MUST NOT be
                // reused in any subsequent Session [MQTT-3.1.2-6].

                sessionShouldPersist = !connectPacket.CleanSession;
                startWithCleanSession = connectPacket.CleanSession;
            }

            // Prevent potential session expiry by removing any expiry event
            _sessionExpiryEvents.RemoveEvent(connectPacket.ClientId);
            // Prevent potentially delayed will message being sent
            _willDelayEvents.RemoveEvent(connectPacket.ClientId);

            using (await _createConnectionSyncRoot.EnterAsync().ConfigureAwait(false))
            {
                MqttSession oldSession;
                MqttClient oldClient;

                MqttSession session;
                lock (_sessionsManagementLock)
                {
                    
                    // Create a new session (if required).
                    if (!_sessions.TryGetValue(connectPacket.ClientId, out oldSession))
                    {
                        session = CreateSession(connectPacket.ClientId, validatingConnectionEventArgs.SessionItems, sessionShouldPersist, persistedSessionExpiryInterval, connectPacket.WillDelayInterval);
                    }
                    else
                    {
                        if (connectPacket.CleanSession)
                        {
                            _logger.Verbose("Deleting existing session of client '{0}' due to clean start.", connectPacket.ClientId);
                            _subscriberSessions.Remove(oldSession);
                            session = CreateSession(connectPacket.ClientId, validatingConnectionEventArgs.SessionItems, sessionShouldPersist, persistedSessionExpiryInterval, connectPacket.WillDelayInterval);
                        }
                        else
                        {
                            _logger.Verbose("Reusing existing session of client '{0}'.", connectPacket.ClientId);
                            session = oldSession;
                            oldSession = null;
                         
                            // Session persistence could change for MQTT 5 clients that reconnect with different SessionExpiryInterval
                            session.IsPersistent = sessionShouldPersist;
                            connAckPacket.IsSessionPresent = true;
                            session.SessionExpiryInterval = persistedSessionExpiryInterval;
                            session.WillDelayInterval = connectPacket.WillDelayInterval;
                            session.Recover();
                        }
                    }

                    _sessions[connectPacket.ClientId] = session;
                    
                    // Create a new client (always required).
                    _clients.TryGetValue(connectPacket.ClientId, out oldClient);
                    if (oldClient != null)
                    {
                        // This will stop the current client from sending and receiving but remains the connection active
                        // for a later DISCONNECT packet.
                        oldClient.IsTakenOver = true;
                    }
                    
                    client = CreateClient(connectPacket, channelAdapter, session);

                    _clients[connectPacket.ClientId] = client;
                }

                if (!connAckPacket.IsSessionPresent)
                {
                    // TODO: This event is not yet final. It can already be used but restoring sessions from storage will be added later!
                    var preparingSessionEventArgs = new PreparingSessionEventArgs();
                    await _eventContainer.PreparingSessionEvent.TryInvokeAsync(preparingSessionEventArgs, _logger).ConfigureAwait(false);
                }
                
                if (oldClient != null)
                {
                    await oldClient.StopAsync(MqttDisconnectReasonCode.SessionTakenOver).ConfigureAwait(false);

                    if (_eventContainer.ClientDisconnectedEvent.HasHandlers)
                    {
                        var eventArgs = new ClientDisconnectedEventArgs(
                            oldClient.Id,
                            MqttClientDisconnectType.Takeover,
                            oldClient.Endpoint,
                            oldClient.Session.Items);
                        
                        await _eventContainer.ClientDisconnectedEvent.TryInvokeAsync(eventArgs, _logger).ConfigureAwait(false);
                    }
                }


                // Any previously existing client is disconnected now; queue persisted messages (if any) for new session
                
                if (_persistedSessionManager.IsWritable)
                {
                    if (startWithCleanSession)
                    {
                        // This will remove the session and queued messages from the store
                        await _persistedSessionManager.RemoveSessionAsync(connectPacket.ClientId).ConfigureAwait(false);
                    }
                    if (sessionShouldPersist)
                    {
                        MqttApplicationMessage willMessage = null;
                        uint? willDelayInterval = null;
                        if (connectPacket.WillFlag)
                        {
                            var willPublishPacket = _packetFactories.Publish.Create(connectPacket);
                            willMessage = _applicationMessageFactory.Create(willPublishPacket);
                            willDelayInterval = connectPacket.WillDelayInterval;
                        }
                        // Add or update session parameters
                        await _persistedSessionManager.AddOrUpdateSessionAsync(
                            connectPacket.ClientId,
                            willMessage,
                            willDelayInterval.GetValueOrDefault(),
                            session.SessionExpiryInterval
                            ).ConfigureAwait(false);
                    }
                    if ((!startWithCleanSession) && (!session.PersistedMessagesAreRestored))
                    {
                        //  Restore and queue persisted messages if there are any
                        var persistedMessages = await _persistedSessionManager.LoadSessionMessagesAsync(connectPacket.ClientId).ConfigureAwait(false);
                        foreach (var message in persistedMessages)
                        {
                            var publishPacket = _packetFactories.Publish.Create(message.ApplicationMessage);
                            // adjust publish packet with granted Qos Level and subscription identifers as at the time of publishing (DispatchPublishPacket)
                            publishPacket.QualityOfServiceLevel = message.CheckedQualityOfServiceLevel;
                            if ((message.CheckedSubscriptionIdentifiers != null) && (message.CheckedSubscriptionIdentifiers.Count > 0))
                            {
                                publishPacket.SubscriptionIdentifiers.AddRange(message.CheckedSubscriptionIdentifiers);
                            }
                            publishPacket.PacketIdentifier = session.PacketIdentifierProvider.GetNextPacketIdentifier();
                            publishPacket.PersistedMessageKey = message.PersistedMessageKey;
                            session.EnqueueDataPacket(new MqttPacketBusItem(publishPacket));
                        }
                        // Set flag to indicate that messages are now tracked in memory with the persisted session manager kept in sync.
                        // If client disconnects and reconnects while server is running then loading of session messages from storage is not required.
                        session.PersistedMessagesAreRestored = true;
                    }
                }

                oldSession?.Dispose();
            }

            return client;
        }

        MqttSession CreateSession(string clientId, IDictionary sessionItems, bool isPersistent, uint sessionExpiryInterval, uint willDelayInterval)
        {
            _logger.Verbose("Created new session for client '{0}'.", clientId);

            return new MqttSession(
                clientId,
                isPersistent,
                sessionExpiryInterval,
                willDelayInterval,
                sessionItems,
                _options,
                _eventContainer,
                _retainedMessagesManager,
                _persistedSessionManager,
                this
                );
        }

        async Task FireApplicationMessageNotConsumedEvent(MqttApplicationMessage applicationMessage, string senderId)
        {
            if (!_eventContainer.ApplicationMessageNotConsumedEvent.HasHandlers)
            {
                return;
            }

            var eventArgs = new ApplicationMessageNotConsumedEventArgs(applicationMessage, senderId);
            await _eventContainer.ApplicationMessageNotConsumedEvent.InvokeAsync(eventArgs).ConfigureAwait(false);
        }

        MqttSession GetClientSession(string clientId)
        {
            lock (_sessionsManagementLock)
            {
                if (!_sessions.TryGetValue(clientId, out var session))
                {
                    throw new InvalidOperationException($"Client session '{clientId}' is unknown.");
                }

                return session;
            }
        }

        async Task<MqttConnectPacket> ReceiveConnectPacket(IMqttChannelAdapter channelAdapter, CancellationToken cancellationToken)
        {
            try
            {
                using (var timeoutToken = new CancellationTokenSource(_options.DefaultCommunicationTimeout))
                using (var effectiveCancellationToken = CancellationTokenSource.CreateLinkedTokenSource(timeoutToken.Token, cancellationToken))
                {
                    var firstPacket = await channelAdapter.ReceivePacketAsync(effectiveCancellationToken.Token).ConfigureAwait(false);
                    if (firstPacket is MqttConnectPacket connectPacket)
                    {
                        return connectPacket;
                    }
                }
            }
            catch (OperationCanceledException)
            {
                _logger.Warning("Client '{0}': Connected but did not sent a CONNECT packet.", channelAdapter.Endpoint);
            }
            catch (MqttCommunicationTimedOutException)
            {
                _logger.Warning("Client '{0}': Connected but did not sent a CONNECT packet.", channelAdapter.Endpoint);
            }

            _logger.Warning("Client '{0}': First received packet was no 'CONNECT' packet [MQTT-3.1.0-1].", channelAdapter.Endpoint);
            return null;
        }

        async Task<ValidatingConnectionEventArgs> ValidateConnection(MqttConnectPacket connectPacket, IMqttChannelAdapter channelAdapter)
        {
            var eventArgs = new ValidatingConnectionEventArgs(connectPacket, channelAdapter)
            {
                SessionItems = new ConcurrentDictionary<object, object>()
            };

            await _eventContainer.ValidatingConnectionEvent.InvokeAsync(eventArgs).ConfigureAwait(false);

            // Check the client ID and set a random one if supported.
            if (string.IsNullOrEmpty(connectPacket.ClientId) && channelAdapter.PacketFormatterAdapter.ProtocolVersion == MqttProtocolVersion.V500)
            {
                connectPacket.ClientId = eventArgs.AssignedClientIdentifier;
            }

            if (string.IsNullOrEmpty(connectPacket.ClientId))
            {
                eventArgs.ReasonCode = MqttConnectReasonCode.ClientIdentifierNotValid;
            }

            return eventArgs;
        }

        public void ScheduleWillMessage(string clientId, MqttApplicationMessage willMessage, uint delayInterval)
        {
            _willDelayEvents.AddOrUpdateEvent(delayInterval, clientId, willMessage);
        }

        public async Task OnSessionExpiredEvent(string expiredSessionClientId, object args, CancellationToken cancellationToken)
        {
            using (await _createConnectionSyncRoot.EnterAsync(cancellationToken).ConfigureAwait(false))
            {
                // This is inside _createConnectionSyncRoot to warrant consistent behaviour in HandleClientConnectionAsync

                bool isConnected;

                lock (_clients)
                {
                    isConnected = _clients.ContainsKey(expiredSessionClientId);
                }

                // if not reconnected then delete

                if (!isConnected)
                {
                    if (_persistedSessionManager.IsWritable)
                    {
                        await _persistedSessionManager.RemoveSessionAsync(expiredSessionClientId);
                    }

                    await DeleteSessionAsync(expiredSessionClientId).ConfigureAwait(false);
                }
            }
        }

        public Task OnWillDelayExpiredEvent(string clientId, MqttApplicationMessage willMessage, CancellationToken cancellationToken)
        {
            bool isConnected;

            lock (_clients)
            {
                isConnected = _clients.ContainsKey(clientId);
            }

            if (!isConnected)
            {
                // Still not connected, send will message
                /*
                 * The Server delays publishing the Client’s Will Message until the Will Delay Interval has passed or the Session ends, 
                 * whichever happens first. If a new Network Connection to this Session is made before the Will Delay Interval has passed, 
                 * the Server MUST NOT send the Will Message [MQTT-3.1.3-9].
                 */
                return DispatchApplicationMessage(clientId, willMessage);
            }

            return CompletedTask.Instance;
        }

        public Task OnRetainedMessageExpiredEvent(string topic, object args, CancellationToken cancellationToken)
        {
            return _retainedMessagesManager.RemoveMessageAsync(topic);
        }
    }
}<|MERGE_RESOLUTION|>--- conflicted
+++ resolved
@@ -559,8 +559,7 @@
             {
                 foreach (var retainedMessageMatch in subscribeResult.RetainedMessages)
                 {
-<<<<<<< HEAD
-                    var publishPacket = _packetFactories.Publish.Create(retainedMessageMatch);
+                    var publishPacket = MqttPacketFactories.Publish.Create(retainedMessageMatch);
                     /* 
                      * MQTT 3.1.1 spec
                      * When sending a PUBLISH Packet to a Client the Server MUST set the RETAIN flag to 1 if a message is sent as a result 
@@ -574,9 +573,6 @@
                     }
                     // TODO, REVIEW. Quality of service level irrelevant. If > AtMostOnce then we need a packet identifier
                     publishPacket.QualityOfServiceLevel = MqttQualityOfServiceLevel.AtMostOnce;
-=======
-                    var publishPacket = MqttPacketFactories.Publish.Create(retainedMessageMatch);
->>>>>>> 2644f69e
                     clientSession.EnqueueDataPacket(new MqttPacketBusItem(publishPacket));
                 }
             }
