--- conflicted
+++ resolved
@@ -273,15 +273,12 @@
                         newPublishPacket.Retain = false;
                     }
 
-<<<<<<< HEAD
                     // TODO:
                     // Review: there is currently nothing that removes an expired message from the queue.
                     // The message is simply skipped when packets are processed.
 
-                    session.EnqueuePacket(new MqttPacketBusItem(newPublishPacket));
-=======
                     session.EnqueueDataPacket(new MqttPacketBusItem(newPublishPacket));
->>>>>>> eeeb479d
+
                     deliveryCount++;
 
                     _logger.Verbose("Client '{0}': Queued PUBLISH packet with topic '{1}'.", session.Id, applicationMessage.Topic);
@@ -560,7 +557,6 @@
                 foreach (var retainedApplicationMessage in subscribeResult.RetainedMessages)
                 {
                     var publishPacket = _packetFactories.Publish.Create(retainedApplicationMessage.ApplicationMessage);
-<<<<<<< HEAD
                     /* 
                      * MQTT 3.1.1 spec
                      * When sending a PUBLISH Packet to a Client the Server MUST set the RETAIN flag to 1 if a message is sent as a result 
@@ -573,10 +569,8 @@
                         publishPacket.Retain = false;
                     }
                     // TODO, REVIEW. Quality of service level irrelevant. If > AtMostOnce then we need a packet identifier
-                    publishPacket.QualityOfServiceLevel = MqttQualityOfServiceLevel.AtMostOnce; clientSession.EnqueuePacket(new MqttPacketBusItem(publishPacket));
-=======
+                    publishPacket.QualityOfServiceLevel = MqttQualityOfServiceLevel.AtMostOnce;
                     clientSession.EnqueueDataPacket(new MqttPacketBusItem(publishPacket));
->>>>>>> eeeb479d
                 }
             }
         }
@@ -751,7 +745,7 @@
                             }
                             publishPacket.PacketIdentifier = session.PacketIdentifierProvider.GetNextPacketIdentifier();
                             publishPacket.PersistedMessageKey = message.PersistedMessageKey;
-                            session.EnqueuePacket(new MqttPacketBusItem(publishPacket));
+                            session.EnqueueDataPacket(new MqttPacketBusItem(publishPacket));
                         }
                         // Set flag to indicate that messages are now tracked in memory with the persisted session manager kept in sync.
                         // If client disconnects and reconnects while server is running then loading of session messages from storage is not required.
