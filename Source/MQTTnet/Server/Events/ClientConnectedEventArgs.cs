--- conflicted
+++ resolved
@@ -4,10 +4,7 @@
 
 using System;
 using System.Collections;
-<<<<<<< HEAD
 using System.Security.Cryptography.X509Certificates;
-=======
->>>>>>> 3b5667c8
 using System.Collections.Generic;
 using MQTTnet.Formatter;
 using MQTTnet.Packets;
@@ -16,28 +13,16 @@
 {
     public sealed class ClientConnectedEventArgs : EventArgs
     {
-<<<<<<< HEAD
-        public ClientConnectedEventArgs(MqttConnectPacket connectPacket, X509Certificate2 clientCertificate, MqttProtocolVersion protocolVersion, string endpoint, IDictionary sessionItems)
+        public ClientConnectedEventArgs(MqttConnectPacket connectPacket,X509Certificate2 clientCertificate,  MqttProtocolVersion protocolVersion, string endpoint, IDictionary sessionItems)
         {
             _connectPacket = connectPacket ?? throw new ArgumentNullException(nameof(connectPacket));
             ClientCertificate = clientCertificate;
-=======
-        readonly MqttConnectPacket _connectPacket;
-
-        public ClientConnectedEventArgs(MqttConnectPacket connectPacket, MqttProtocolVersion protocolVersion, string endpoint, IDictionary sessionItems)
-        {
-            _connectPacket = connectPacket ?? throw new ArgumentNullException(nameof(connectPacket));
->>>>>>> 3b5667c8
             ProtocolVersion = protocolVersion;
             Endpoint = endpoint;
             SessionItems = sessionItems ?? throw new ArgumentNullException(nameof(sessionItems));
         }
         
         readonly MqttConnectPacket _connectPacket;
-
-        public byte[] AuthenticationData => _connectPacket.AuthenticationData;
-
-        public string AuthenticationMethod => _connectPacket.AuthenticationMethod;
 
         public byte[] AuthenticationData => _connectPacket.AuthenticationData;
 
@@ -70,14 +55,11 @@
         public string UserName => _connectPacket.Username;
 
         /// <summary>
-<<<<<<< HEAD
         ///     Gets the client certificate of the connected client or Null if none is used.
         /// </summary>
         public X509Certificate2 ClientCertificate { get; }
 
         /// <summary>
-=======
->>>>>>> 3b5667c8
         ///     Gets the user properties sent by the client.
         ///     <remarks>MQTT 5.0.0+ feature.</remarks>
         /// </summary>
