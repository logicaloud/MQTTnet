using System;
using System.IO;
using System.Net.Sockets;
using System.Runtime.InteropServices;
using System.Security.Cryptography.X509Certificates;
using System.Threading;
using System.Threading.Tasks;
using MQTTnet.Channel;
using MQTTnet.Diagnostics;
using MQTTnet.Exceptions;
using MQTTnet.Formatter;
using MQTTnet.Internal;
using MQTTnet.Packets;

namespace MQTTnet.Adapter
{
    public class MqttChannelAdapter : Disposable, IMqttChannelAdapter
    {
        private const uint ErrorOperationAborted = 0x800703E3;
        private const int ReadBufferSize = 4096;  // TODO: Move buffer size to config

        private readonly SemaphoreSlim _writerSemaphore = new SemaphoreSlim(1, 1);

        private readonly IMqttNetChildLogger _logger;
        private readonly IMqttChannel _channel;
        private readonly MqttPacketReader _packetReader;

        private readonly byte[] _fixedHeaderBuffer = new byte[2];
        
        private long _bytesReceived;
        private long _bytesSent;

        public MqttChannelAdapter(IMqttChannel channel, MqttPacketFormatterAdapter packetFormatterAdapter, IMqttNetChildLogger logger)
        {
            if (logger == null) throw new ArgumentNullException(nameof(logger));

            _channel = channel ?? throw new ArgumentNullException(nameof(channel));
            PacketFormatterAdapter = packetFormatterAdapter ?? throw new ArgumentNullException(nameof(packetFormatterAdapter));

            _packetReader = new MqttPacketReader(_channel);

            _logger = logger.CreateChildLogger(nameof(MqttChannelAdapter));
        }

        public string Endpoint => _channel.Endpoint;

        public bool IsSecureConnection => _channel.IsSecureConnection;

        public X509Certificate2 ClientCertificate => _channel.ClientCertificate;

        public MqttPacketFormatterAdapter PacketFormatterAdapter { get; }

        public long BytesSent => Interlocked.Read(ref _bytesSent);
        public long BytesReceived => Interlocked.Read(ref _bytesReceived);

        public Action ReadingPacketStartedCallback { get; set; }
        public Action ReadingPacketCompletedCallback { get; set; }
            
        public async Task ConnectAsync(TimeSpan timeout, CancellationToken cancellationToken)
        {
            ThrowIfDisposed();

            try
            {
                if (timeout == TimeSpan.Zero)
                {
                    await _channel.ConnectAsync(cancellationToken).ConfigureAwait(false);
                }
                else
                {
                    await MqttTaskTimeout.WaitAsync(t => _channel.ConnectAsync(t), timeout, cancellationToken).ConfigureAwait(false);
                }
            }
            catch (Exception exception)
            {
                if (IsWrappedException(exception))
                {
                    throw;
                }

                WrapException(exception);
            }
        }

        public async Task DisconnectAsync(TimeSpan timeout, CancellationToken cancellationToken)
        {
            ThrowIfDisposed();

            try
            {
                if (timeout == TimeSpan.Zero)
                {
                    await _channel.DisconnectAsync(cancellationToken).ConfigureAwait(false);
                }
                else
                {
                    await MqttTaskTimeout.WaitAsync(
                        t => _channel.DisconnectAsync(t), timeout, cancellationToken).ConfigureAwait(false);
                }
            }
            catch (Exception exception)
            {
                if (IsWrappedException(exception))
                {
                    throw;
                }

                WrapException(exception);
            }
        }

        public async Task SendPacketAsync(MqttBasePacket packet, TimeSpan timeout, CancellationToken cancellationToken)
        {
            await _writerSemaphore.WaitAsync(cancellationToken).ConfigureAwait(false);
            try
            {
                var packetData = PacketFormatterAdapter.Encode(packet);

                if (timeout == TimeSpan.Zero)
                {
                    await _channel.WriteAsync(packetData.Array, packetData.Offset, packetData.Count, cancellationToken).ConfigureAwait(false);
                }
                else
                {
                    await MqttTaskTimeout.WaitAsync(
                        t => _channel.WriteAsync(packetData.Array, packetData.Offset, packetData.Count, t), timeout, cancellationToken).ConfigureAwait(false);
                }

                Interlocked.Add(ref _bytesReceived, packetData.Count);

                PacketFormatterAdapter.FreeBuffer();

                _logger.Verbose("TX ({0} bytes) >>> {1}", packetData.Count, packet);
            }
            catch (Exception exception)
            {
                if (IsWrappedException(exception))
                {
                    throw;
                }

                WrapException(exception);
            }
            finally
            {
                _writerSemaphore.Release();
            }
        }

        public async Task<MqttBasePacket> ReceivePacketAsync(TimeSpan timeout, CancellationToken cancellationToken)
        {
            ThrowIfDisposed();

            try
            {
                ReceivedMqttPacket receivedMqttPacket;
                if (timeout == TimeSpan.Zero)
                {
                    receivedMqttPacket = await ReceiveAsync(cancellationToken).ConfigureAwait(false);
                }
                else
                {
                    receivedMqttPacket = await MqttTaskTimeout.WaitAsync(ReceiveAsync, timeout, cancellationToken).ConfigureAwait(false);
                }

                if (receivedMqttPacket == null || cancellationToken.IsCancellationRequested)
                {
                    return null;
                }

                Interlocked.Add(ref _bytesSent, receivedMqttPacket.TotalLength);

                if (PacketFormatterAdapter.ProtocolVersion == MqttProtocolVersion.Unknown)
                {
                    PacketFormatterAdapter.DetectProtocolVersion(receivedMqttPacket);
                }

                var packet = PacketFormatterAdapter.Decode(receivedMqttPacket);
                if (packet == null)
                {
                    throw new MqttProtocolViolationException("Received malformed packet.");
                }

                _logger.Verbose("RX ({0} bytes) <<< {1}", receivedMqttPacket.TotalLength, packet);

                return packet;
            }
            catch (OperationCanceledException)
            {
            }
            catch (Exception exception)
            {
                if (IsWrappedException(exception))
                {
                    throw;
                }

                WrapException(exception);
            }

            return null;
        }

        public void ResetStatistics()
        {
            Interlocked.Exchange(ref _bytesReceived, 0L);
            Interlocked.Exchange(ref _bytesSent, 0L);
        }

        private async Task<ReceivedMqttPacket> ReceiveAsync(CancellationToken cancellationToken)
        {
            var readFixedHeaderResult = await _packetReader.ReadFixedHeaderAsync(_fixedHeaderBuffer, cancellationToken).ConfigureAwait(false);

            if (cancellationToken.IsCancellationRequested)
            {
                return null;
            }

            try
            {
                if (readFixedHeaderResult.ConnectionClosed)
                {
                    return null;
                }

                ReadingPacketStartedCallback?.Invoke();

                var fixedHeader = readFixedHeaderResult.FixedHeader;
                if (fixedHeader.RemainingLength == 0)
                {
                    return new ReceivedMqttPacket(fixedHeader.Flags, null, 2);
                }

                var body = new byte[fixedHeader.RemainingLength];
                var bodyOffset = 0;
                var chunkSize = Math.Min(ReadBufferSize, fixedHeader.RemainingLength);

                do
                {
                    var bytesLeft = body.Length - bodyOffset;
                    if (chunkSize > bytesLeft)
                    {
                        chunkSize = bytesLeft;
                    }

                    var readBytes = await _channel.ReadAsync(body, bodyOffset, chunkSize, cancellationToken).ConfigureAwait(false);

                    if (cancellationToken.IsCancellationRequested)
                    {
                        return null;
                    }

                    if (readBytes == 0)
                    {
                        return null;
                    }

                    bodyOffset += readBytes;
                } while (bodyOffset < body.Length);

                var bodyReader = new MqttPacketBodyReader(body, 0, body.Length);
                return new ReceivedMqttPacket(fixedHeader.Flags, bodyReader, fixedHeader.TotalLength);
            }
            finally
            {
                ReadingPacketCompletedCallback?.Invoke();
            }
        }

<<<<<<< HEAD
        protected override void Dispose(bool disposing)
=======
        public void Dispose()
        {
            _isDisposed = true;

            _channel?.Dispose();
            _writerSemaphore?.Dispose();
        }

        private void ThrowIfDisposed()
>>>>>>> 160da00f
        {
            if (disposing)
            {
                _channel?.Dispose();
            }
            base.Dispose(disposing);
        }

        private static bool IsWrappedException(Exception exception)
        {
            return exception is OperationCanceledException ||
                   exception is MqttCommunicationTimedOutException ||
                   exception is MqttCommunicationException;
        }

        private static void WrapException(Exception exception)
        {
            if (exception is IOException && exception.InnerException is SocketException innerException)
            {
                exception = innerException;
            }

            if (exception is SocketException socketException)
            {
                if (socketException.SocketErrorCode == SocketError.ConnectionAborted ||
                    socketException.SocketErrorCode == SocketError.OperationAborted)
                {
                    throw new OperationCanceledException();
                }
            }

            if (exception is COMException comException)
            {
                if ((uint)comException.HResult == ErrorOperationAborted)
                {
                    throw new OperationCanceledException();
                }
            }

            throw new MqttCommunicationException(exception);
        }
    }
}<|MERGE_RESOLUTION|>--- conflicted
+++ resolved
@@ -267,24 +267,14 @@
             }
         }
 
-<<<<<<< HEAD
         protected override void Dispose(bool disposing)
-=======
-        public void Dispose()
-        {
-            _isDisposed = true;
-
-            _channel?.Dispose();
-            _writerSemaphore?.Dispose();
-        }
-
-        private void ThrowIfDisposed()
->>>>>>> 160da00f
         {
             if (disposing)
             {
                 _channel?.Dispose();
-            }
+                _writerSemaphore?.Dispose();
+            }
+            
             base.Dispose(disposing);
         }
 
