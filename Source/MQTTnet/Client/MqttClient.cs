using MQTTnet.Adapter;
using MQTTnet.Client.Connecting;
using MQTTnet.Client.Disconnecting;
using MQTTnet.Client.ExtendedAuthenticationExchange;
using MQTTnet.Client.Options;
using MQTTnet.Client.Publishing;
using MQTTnet.Client.Receiving;
using MQTTnet.Client.Subscribing;
using MQTTnet.Client.Unsubscribing;
using MQTTnet.Diagnostics;
using MQTTnet.Exceptions;
using MQTTnet.Internal;
using MQTTnet.PacketDispatcher;
using MQTTnet.Packets;
using MQTTnet.Protocol;
using System;
using System.Threading;
using System.Threading.Tasks;
using MQTTnet.Implementations;

namespace MQTTnet.Client
{
    public class MqttClient : Disposable, IMqttClient
    {
        readonly MqttPacketIdentifierProvider _packetIdentifierProvider = new MqttPacketIdentifierProvider();
        readonly MqttPacketDispatcher _packetDispatcher = new MqttPacketDispatcher();
<<<<<<< HEAD
        volatile int _lastSentAtTicks;
        volatile int _lastReceivedAtTicks;
=======
>>>>>>> 59152855
        readonly object _disconnectLock = new object();

        readonly IMqttClientAdapterFactory _adapterFactory;
        readonly IMqttNetScopedLogger _logger;

        CancellationTokenSource _backgroundCancellationTokenSource;
        Task _packetReceiverTask;
        Task _keepAlivePacketsSenderTask;
        Task _publishPacketReceiverTask;

        AsyncQueue<MqttPublishPacket> _publishPacketReceiverQueue;

        IMqttChannelAdapter _adapter;
        bool _cleanDisconnectInitiated;
        long _isDisconnectPending;
        bool _isConnected;
        MqttClientDisconnectReason _disconnectReason;
        
        DateTime _lastPacketSentTimestamp;

        public MqttClient(IMqttClientAdapterFactory channelFactory, IMqttNetLogger logger)
        {
            if (logger == null) throw new ArgumentNullException(nameof(logger));

            _adapterFactory = channelFactory ?? throw new ArgumentNullException(nameof(channelFactory));
            _logger = logger.CreateScopedLogger(nameof(MqttClient));
        }

        public IMqttClientConnectedHandler ConnectedHandler { get; set; }

        public IMqttClientDisconnectedHandler DisconnectedHandler { get; set; }

        public IMqttApplicationMessageReceivedHandler ApplicationMessageReceivedHandler { get; set; }

        public bool IsConnected => _isConnected && Interlocked.Read(ref _isDisconnectPending) == 0;

        public IMqttClientOptions Options { get; private set; }

        public async Task<MqttClientAuthenticateResult> ConnectAsync(IMqttClientOptions options, CancellationToken cancellationToken)
        {
            if (options == null) throw new ArgumentNullException(nameof(options));
            if (options.ChannelOptions == null) throw new ArgumentException("ChannelOptions are not set.");

            ThrowIfConnected("It is not allowed to connect with a server after the connection is established.");

            ThrowIfDisposed();

            MqttClientAuthenticateResult authenticateResult = null;

            try
            {
                Options = options;

                _packetIdentifierProvider.Reset();
                _packetDispatcher.CancelAll();

                _backgroundCancellationTokenSource = new CancellationTokenSource();
                var backgroundCancellationToken = _backgroundCancellationTokenSource.Token;

                _isDisconnectPending = 0;
                var adapter = _adapterFactory.CreateClientAdapter(options);
                _adapter = adapter;

                using (var combined = CancellationTokenSource.CreateLinkedTokenSource(backgroundCancellationToken, cancellationToken))
                {
                    _logger.Verbose("Trying to connect with server '{0}' (Timeout={1}).", options.ChannelOptions, options.CommunicationTimeout);
                    await adapter.ConnectAsync(options.CommunicationTimeout, combined.Token).ConfigureAwait(false);
                    _logger.Verbose("Connection with server established.");

                    _publishPacketReceiverQueue = new AsyncQueue<MqttPublishPacket>();
                    _publishPacketReceiverTask = Task.Run(() => ProcessReceivedPublishPackets(backgroundCancellationToken), backgroundCancellationToken);

                    _packetReceiverTask = Task.Run(() => TryReceivePacketsAsync(backgroundCancellationToken), backgroundCancellationToken);

                    authenticateResult = await AuthenticateAsync(adapter, options.WillMessage, combined.Token).ConfigureAwait(false);
                }

<<<<<<< HEAD
                _lastSentAtTicks = Environment.TickCount;
                _lastReceivedAtTicks = Environment.TickCount;
=======
                _lastPacketSentTimestamp = DateTime.UtcNow;
>>>>>>> 59152855

                if (Options.KeepAlivePeriod != TimeSpan.Zero)
                {
                    _keepAlivePacketsSenderTask = Task.Run(() => TrySendKeepAliveMessagesAsync(backgroundCancellationToken), backgroundCancellationToken);
                }

                _isConnected = true;

                _logger.Info("Connected.");

                var connectedHandler = ConnectedHandler;
                if (connectedHandler != null)
                {
                    await connectedHandler.HandleConnectedAsync(new MqttClientConnectedEventArgs(authenticateResult)).ConfigureAwait(false);
                }

                return authenticateResult;
            }
            catch (Exception exception)
            {
                _disconnectReason = MqttClientDisconnectReason.UnspecifiedError;

                _logger.Error(exception, "Error while connecting with server.");

                if (!DisconnectIsPending())
                {
                    await DisconnectInternalAsync(null, exception, authenticateResult).ConfigureAwait(false);
                }

                throw;
            }
        }

        public async Task DisconnectAsync(MqttClientDisconnectOptions options, CancellationToken cancellationToken)
        {
            if (options is null) throw new ArgumentNullException(nameof(options));

            ThrowIfDisposed();

            if (DisconnectIsPending())
            {
                return;
            }

            try
            {
                _disconnectReason = MqttClientDisconnectReason.NormalDisconnection;
                _cleanDisconnectInitiated = true;

                if (_isConnected)
                {
                    var disconnectPacket = _adapter.PacketFormatterAdapter.DataConverter.CreateDisconnectPacket(options);
                    await SendAsync(disconnectPacket, cancellationToken).ConfigureAwait(false);
                }
            }
            finally
            {
                await DisconnectInternalAsync(null, null, null).ConfigureAwait(false);
            }
        }

        public Task PingAsync(CancellationToken cancellationToken)
        {
            return SendAndReceiveAsync<MqttPingRespPacket>(MqttPingReqPacket.Instance, cancellationToken);
        }

        public Task SendExtendedAuthenticationExchangeDataAsync(MqttExtendedAuthenticationExchangeData data, CancellationToken cancellationToken)
        {
            if (data == null) throw new ArgumentNullException(nameof(data));

            ThrowIfDisposed();
            ThrowIfNotConnected();

            return SendAsync(new MqttAuthPacket
            {
                Properties = new MqttAuthPacketProperties
                {
                    // This must always be equal to the value from the CONNECT packet. So we use it here to ensure that.
                    AuthenticationMethod = Options.AuthenticationMethod,
                    AuthenticationData = data.AuthenticationData,
                    ReasonString = data.ReasonString,
                    UserProperties = data.UserProperties
                }
            }, cancellationToken);
        }

        public async Task<MqttClientSubscribeResult> SubscribeAsync(MqttClientSubscribeOptions options, CancellationToken cancellationToken)
        {
            if (options == null) throw new ArgumentNullException(nameof(options));

            ThrowIfDisposed();
            ThrowIfNotConnected();

            var subscribePacket = _adapter.PacketFormatterAdapter.DataConverter.CreateSubscribePacket(options);
            subscribePacket.PacketIdentifier = _packetIdentifierProvider.GetNextPacketIdentifier();

            var subAckPacket = await SendAndReceiveAsync<MqttSubAckPacket>(subscribePacket, cancellationToken).ConfigureAwait(false);
            return _adapter.PacketFormatterAdapter.DataConverter.CreateClientSubscribeResult(subscribePacket, subAckPacket);
        }

        public async Task<MqttClientUnsubscribeResult> UnsubscribeAsync(MqttClientUnsubscribeOptions options, CancellationToken cancellationToken)
        {
            if (options == null) throw new ArgumentNullException(nameof(options));

            ThrowIfDisposed();
            ThrowIfNotConnected();

            var unsubscribePacket = _adapter.PacketFormatterAdapter.DataConverter.CreateUnsubscribePacket(options);
            unsubscribePacket.PacketIdentifier = _packetIdentifierProvider.GetNextPacketIdentifier();

            var unsubAckPacket = await SendAndReceiveAsync<MqttUnsubAckPacket>(unsubscribePacket, cancellationToken).ConfigureAwait(false);
            return _adapter.PacketFormatterAdapter.DataConverter.CreateClientUnsubscribeResult(unsubscribePacket, unsubAckPacket);
        }

        public Task<MqttClientPublishResult> PublishAsync(MqttApplicationMessage applicationMessage, CancellationToken cancellationToken)
        {
            cancellationToken.ThrowIfCancellationRequested();

            MqttTopicValidator.ThrowIfInvalid(applicationMessage);

            ThrowIfDisposed();
            ThrowIfNotConnected();

            var publishPacket = _adapter.PacketFormatterAdapter.DataConverter.CreatePublishPacket(applicationMessage);

            switch (applicationMessage.QualityOfServiceLevel)
            {
                case MqttQualityOfServiceLevel.AtMostOnce:
                    {
                        return PublishAtMostOnce(publishPacket, cancellationToken);
                    }
                case MqttQualityOfServiceLevel.AtLeastOnce:
                    {
                        return PublishAtLeastOnceAsync(publishPacket, cancellationToken);
                    }
                case MqttQualityOfServiceLevel.ExactlyOnce:
                    {
                        return PublishExactlyOnceAsync(publishPacket, cancellationToken);
                    }
                default:
                    {
                        throw new NotSupportedException();
                    }
            }
        }

        void Cleanup()
        {
            try
            {
                _backgroundCancellationTokenSource?.Cancel(false);
            }
            finally
            {
                _backgroundCancellationTokenSource?.Dispose();
                _backgroundCancellationTokenSource = null;

                _publishPacketReceiverQueue?.Dispose();
                _publishPacketReceiverQueue = null;

                _adapter?.Dispose();
            }
        }

        protected override void Dispose(bool disposing)
        {
            if (disposing)
            {
                Cleanup();
            }

            base.Dispose(disposing);
        }

        async Task<MqttClientAuthenticateResult> AuthenticateAsync(IMqttChannelAdapter channelAdapter, MqttApplicationMessage willApplicationMessage, CancellationToken cancellationToken)
        {
            MqttClientAuthenticateResult result;

            try
            {
                var connectPacket = channelAdapter.PacketFormatterAdapter.DataConverter.CreateConnectPacket(
                    willApplicationMessage,
                    Options);

                var connAckPacket = await SendAndReceiveAsync<MqttConnAckPacket>(connectPacket, cancellationToken).ConfigureAwait(false);
                result = channelAdapter.PacketFormatterAdapter.DataConverter.CreateClientConnectResult(connAckPacket);
            }
            catch (Exception exception)
            {
                throw new MqttConnectingFailedException($"Error while authenticating. {exception.Message}", exception, null);
            }

            if (result.ResultCode != MqttClientConnectResultCode.Success)
            {
                throw new MqttConnectingFailedException($"Connecting with MQTT server failed ({result.ResultCode}).", null, result);
            }

            _logger.Verbose("Authenticated MQTT connection with server established.");

            return result;
        }

        void ThrowIfNotConnected()
        {
            if (!IsConnected || Interlocked.Read(ref _isDisconnectPending) == 1)
            {
                throw new MqttCommunicationException("The client is not connected.");
            }
        }

        void ThrowIfConnected(string message)
        {
            if (IsConnected) throw new MqttProtocolViolationException(message);
        }

        async Task DisconnectInternalAsync(Task sender, Exception exception, MqttClientAuthenticateResult authenticateResult)
        {
            var clientWasConnected = _isConnected;

            TryInitiateDisconnect();
            _isConnected = false;

            try
            {
                if (_adapter != null)
                {
                    _logger.Verbose("Disconnecting [Timeout={0}]", Options.CommunicationTimeout);
                    await _adapter.DisconnectAsync(Options.CommunicationTimeout, CancellationToken.None).ConfigureAwait(false);
                }

                _logger.Verbose("Disconnected from adapter.");
            }
            catch (Exception adapterException)
            {
                _logger.Warning(adapterException, "Error while disconnecting from adapter.");
            }

            try
            {
                var receiverTask = WaitForTaskAsync(_packetReceiverTask, sender);
                var publishPacketReceiverTask = WaitForTaskAsync(_publishPacketReceiverTask, sender);
                var keepAliveTask = WaitForTaskAsync(_keepAlivePacketsSenderTask, sender);

                await Task.WhenAll(receiverTask, publishPacketReceiverTask, keepAliveTask).ConfigureAwait(false);

                _publishPacketReceiverQueue?.Dispose();
            }
            catch (Exception e)
            {
                _logger.Warning(e, "Error while waiting for internal tasks.");
            }
            finally
            {
                Cleanup();
                _cleanDisconnectInitiated = false;

                _logger.Info("Disconnected.");

                var disconnectedHandler = DisconnectedHandler;
                if (disconnectedHandler != null)
                {
                    // This handler must be executed in a new thread because otherwise a dead lock may happen
                    // when trying to reconnect in that handler etc.
                    Task.Run(() => disconnectedHandler.HandleDisconnectedAsync(new MqttClientDisconnectedEventArgs(clientWasConnected, exception, authenticateResult, _disconnectReason))).RunInBackground(_logger);
                }
            }
        }

        void TryInitiateDisconnect()
        {
            lock (_disconnectLock)
            {
                try
                {
                    _backgroundCancellationTokenSource?.Cancel(false);
                }
                catch (Exception exception)
                {
                    _logger.Warning(exception, "Error while initiating disconnect.");
                }
            }
        }

        Task SendAsync(MqttBasePacket packet, CancellationToken cancellationToken)
        {
            cancellationToken.ThrowIfCancellationRequested();

<<<<<<< HEAD
            _lastReceivedAtTicks = Environment.TickCount;

=======
            _lastPacketSentTimestamp = DateTime.UtcNow;
            
>>>>>>> 59152855
            return _adapter.SendPacketAsync(packet, cancellationToken);
        }

        async Task<TResponsePacket> SendAndReceiveAsync<TResponsePacket>(MqttBasePacket requestPacket, CancellationToken cancellationToken) where TResponsePacket : MqttBasePacket
        {
            cancellationToken.ThrowIfCancellationRequested();

            ushort packetIdentifier = 0;
            if (requestPacket is IMqttPacketWithIdentifier packetWithIdentifier)
            {
                packetIdentifier = packetWithIdentifier.PacketIdentifier;
            }

            using (var packetAwaiter = _packetDispatcher.AddAwaiter<TResponsePacket>(packetIdentifier))
            {
                try
                {
<<<<<<< HEAD
                    _lastSentAtTicks = Environment.TickCount;
                    await _adapter.SendPacketAsync(requestPacket, cancellationToken).ConfigureAwait(false);
=======
                    await SendAsync(requestPacket, cancellationToken).ConfigureAwait(false);
>>>>>>> 59152855
                }
                catch (Exception exception)
                {
                    _logger.Warning(exception, "Error when sending request packet ({0}).", requestPacket.GetType().Name);
                    packetAwaiter.Fail(exception);
                }

                try
                {
                    return await packetAwaiter.WaitOneAsync(Options.CommunicationTimeout).ConfigureAwait(false);
                }
                catch (Exception exception)
                {
                    if (exception is MqttCommunicationTimedOutException)
                    {
                        _logger.Warning(null, "Timeout while waiting for response packet ({0}).", typeof(TResponsePacket).Name);
                    }

                    throw;
                }
            }
        }

        async Task TrySendKeepAliveMessagesAsync(CancellationToken cancellationToken)
        {
            try
            {
                _logger.Verbose("Start sending keep alive packets.");

                var keepAlivePeriod = Options.KeepAlivePeriod;

                while (!cancellationToken.IsCancellationRequested)
                {
                    // Values described here: [MQTT-3.1.2-24].
<<<<<<< HEAD
                    var waitTime = keepAlivePeriod - TimeSpan.FromMilliseconds(unchecked(Environment.TickCount - _lastSentAtTicks));
=======
                    var timeWithoutPacketSent = DateTime.UtcNow - _lastPacketSentTimestamp;
>>>>>>> 59152855

                    if (timeWithoutPacketSent > keepAlivePeriod)
                    {
                        await PingAsync(cancellationToken).ConfigureAwait(false);
                    }

                    // Wait a fixed time in all cases. Calculation of the remaining time is complicated
                    // due to some edge cases and was buggy in the past. Now we wait several ms because the
                    // min keep alive value is one second so that the server will wait 1.5 seconds for a PING
                    // packet.
                    await Task.Delay(TimeSpan.FromMilliseconds(100), cancellationToken).ConfigureAwait(false);
                }
            }
            catch (Exception exception)
            {
                if (_cleanDisconnectInitiated)
                {
                    return;
                }

                if (exception is OperationCanceledException)
                {
                    return;
                }
                else if (exception is MqttCommunicationException)
                {
                    _logger.Warning(exception, "Communication error while sending/receiving keep alive packets.");
                }
                else
                {
                    _logger.Error(exception, "Error exception while sending/receiving keep alive packets.");
                }

                if (!DisconnectIsPending())
                {
                    await DisconnectInternalAsync(_keepAlivePacketsSenderTask, exception, null).ConfigureAwait(false);
                }
            }
            finally
            {
                _logger.Verbose("Stopped sending keep alive packets.");
            }
        }

        async Task TryReceivePacketsAsync(CancellationToken cancellationToken)
        {
            try
            {
                _logger.Verbose("Start receiving packets.");

                while (!cancellationToken.IsCancellationRequested)
                {
                    var packet = await _adapter.ReceivePacketAsync(cancellationToken).ConfigureAwait(false);

                    if (cancellationToken.IsCancellationRequested)
                    {
                        return;
                    }

                    if (packet == null)
                    {
                        if (!DisconnectIsPending())
                        {
                            await DisconnectInternalAsync(_packetReceiverTask, null, null).ConfigureAwait(false);
                        }

                        return;
                    }

                    await TryProcessReceivedPacketAsync(packet, cancellationToken).ConfigureAwait(false);
                }
            }
            catch (Exception exception)
            {
                if (_cleanDisconnectInitiated)
                {
                    return;
                }

                if (exception is OperationCanceledException)
                {
                }
                else if (exception is MqttCommunicationException)
                {
                    _logger.Warning(exception, "Communication error while receiving packets.");
                }
                else
                {
                    _logger.Error(exception, "Error while receiving packets.");
                }

                _packetDispatcher.FailAll(exception);

                if (!DisconnectIsPending())
                {
                    await DisconnectInternalAsync(_packetReceiverTask, exception, null).ConfigureAwait(false);
                }
            }
            finally
            {
                _logger.Verbose("Stopped receiving packets.");
            }
        }

        async Task TryProcessReceivedPacketAsync(MqttBasePacket packet, CancellationToken cancellationToken)
        {
            try
            {
<<<<<<< HEAD
                _lastReceivedAtTicks = Environment.TickCount;

=======
>>>>>>> 59152855
                if (packet is MqttPublishPacket publishPacket)
                {
                    EnqueueReceivedPublishPacket(publishPacket);
                }
                else if (packet is MqttPubRecPacket pubRecPacket)
                {
                    await ProcessReceivedPubRecPacket(pubRecPacket, cancellationToken).ConfigureAwait(false);
                }
                else if (packet is MqttPubRelPacket pubRelPacket)
                {
                    await ProcessReceivedPubRelPacket(pubRelPacket, cancellationToken).ConfigureAwait(false);
                }
                else if (packet is MqttDisconnectPacket disconnectPacket)
                {
                    await ProcessReceivedDisconnectPacket(disconnectPacket).ConfigureAwait(false);
                }
                else if (packet is MqttAuthPacket authPacket)
                {
                    await ProcessReceivedAuthPacket(authPacket).ConfigureAwait(false);
                }
                else if (packet is MqttPingRespPacket)
                {
                    _packetDispatcher.TryDispatch(packet);
                }
                else if (packet is MqttPingReqPacket)
                {
                    throw new MqttProtocolViolationException("The PINGREQ Packet is sent from a Client to the Server only.");
                }
                else
                {
                    if (!_packetDispatcher.TryDispatch(packet))
                    {
                        throw new MqttProtocolViolationException($"Received packet '{packet}' at an unexpected time.");
                    }
                }
            }
            catch (Exception exception)
            {
                if (_cleanDisconnectInitiated)
                {
                    return;
                }

                if (exception is OperationCanceledException)
                {
                }
                else if (exception is MqttCommunicationException)
                {
                    _logger.Warning(exception, "Communication error while receiving packets.");
                }
                else
                {
                    _logger.Error(exception, "Error while receiving packets.");
                }

                _packetDispatcher.FailAll(exception);

                if (!DisconnectIsPending())
                {
                    await DisconnectInternalAsync(_packetReceiverTask, exception, null).ConfigureAwait(false);
                }
            }
        }

        void EnqueueReceivedPublishPacket(MqttPublishPacket publishPacket)
        {
            try
            {
                _publishPacketReceiverQueue.Enqueue(publishPacket);
            }
            catch (Exception exception)
            {
                _logger.Error(exception, "Error while queueing application message.");
            }
        }

        async Task ProcessReceivedPublishPackets(CancellationToken cancellationToken)
        {
            while (!cancellationToken.IsCancellationRequested)
            {
                try
                {
                    var publishPacketDequeueResult = await _publishPacketReceiverQueue.TryDequeueAsync(cancellationToken).ConfigureAwait(false);
                    if (!publishPacketDequeueResult.IsSuccess)
                    {
                        return;
                    }

                    var publishPacket = publishPacketDequeueResult.Item;
                    var eventArgs = await HandleReceivedApplicationMessageAsync(publishPacket);

                    if (publishPacket.QualityOfServiceLevel == MqttQualityOfServiceLevel.AtMostOnce)
                    {
                        // no response required
                    }
                    else if (publishPacket.QualityOfServiceLevel == MqttQualityOfServiceLevel.AtLeastOnce)
                    {
                        if (!eventArgs.ProcessingFailed)
                        {
                            var pubAckPacket = _adapter.PacketFormatterAdapter.DataConverter.CreatePubAckPacket(publishPacket, eventArgs.ReasonCode);
                            await SendResponseForReceivedPublishPacket(eventArgs, pubAckPacket, cancellationToken).ConfigureAwait(false);
                        }
                    }
                    else if (publishPacket.QualityOfServiceLevel == MqttQualityOfServiceLevel.ExactlyOnce)
                    {
                        if (!eventArgs.ProcessingFailed)
                        {
                            var pubRecPacket = _adapter.PacketFormatterAdapter.DataConverter.CreatePubRecPacket(publishPacket, eventArgs.ReasonCode);
                            await SendResponseForReceivedPublishPacket(eventArgs, pubRecPacket, cancellationToken).ConfigureAwait(false);
                        }
                    }
                    else
                    {
                        throw new MqttProtocolViolationException("Received a not supported QoS level.");
                    }
                }
                catch (OperationCanceledException)
                {
                }
                catch (Exception exception)
                {
                    _logger.Error(exception, "Error while handling application message.");
                }
            }
        }

        async Task SendResponseForReceivedPublishPacket(MqttApplicationMessageReceivedEventArgs eventArgs, MqttBasePacket resultPacket, CancellationToken cancellationToken)
        {
            if (eventArgs.PendingTask == null)
            {
                await SendAsync(resultPacket, cancellationToken).ConfigureAwait(false);
            }
            else
            {
                _ = eventArgs.PendingTask.ContinueWith(async x =>
                {
                    try
                    {
                        if (x.Result) await SendAsync(resultPacket, cancellationToken).ConfigureAwait(false);
                    }
                    catch (OperationCanceledException)
                    {
                    }
                    catch (Exception exception)
                    {
                        _logger.Error(exception, "Error while handling application message.");
                    }
                });
            }
        }

        Task ProcessReceivedPubRecPacket(MqttPubRecPacket pubRecPacket, CancellationToken cancellationToken)
        {
            if (!_packetDispatcher.TryDispatch(pubRecPacket))
            {
                // The packet is unknown. Probably due to a restart of the client.
                // So wen send this to the server to trigger a full resend of the message.
                var pubRelPacket = _adapter.PacketFormatterAdapter.DataConverter.CreatePubRelPacket(pubRecPacket, MqttApplicationMessageReceivedReasonCode.PacketIdentifierNotFound);
                return SendAsync(pubRelPacket, cancellationToken);
            }

            return PlatformAbstractionLayer.CompletedTask;
        }

        Task ProcessReceivedPubRelPacket(MqttPubRelPacket pubRelPacket, CancellationToken cancellationToken)
        {
            var pubCompPacket = _adapter.PacketFormatterAdapter.DataConverter.CreatePubCompPacket(pubRelPacket, MqttApplicationMessageReceivedReasonCode.Success);
            return SendAsync(pubCompPacket, cancellationToken);
        }

        Task ProcessReceivedDisconnectPacket(MqttDisconnectPacket disconnectPacket)
        {
            _disconnectReason = (MqttClientDisconnectReason)(disconnectPacket.ReasonCode ?? MqttDisconnectReasonCode.NormalDisconnection);

            // Also dispatch disconnect to waiting threads to generate a proper exception.
            _packetDispatcher.FailAll(new MqttUnexpectedDisconnectReceivedException(disconnectPacket));
            
            if (!DisconnectIsPending())
            {
                return DisconnectInternalAsync(_packetReceiverTask, null, null);
            }

            return PlatformAbstractionLayer.CompletedTask;
        }

        Task ProcessReceivedAuthPacket(MqttAuthPacket authPacket)
        {
            var extendedAuthenticationExchangeHandler = Options.ExtendedAuthenticationExchangeHandler;
            if (extendedAuthenticationExchangeHandler != null)
            {
                return extendedAuthenticationExchangeHandler.HandleRequestAsync(new MqttExtendedAuthenticationExchangeContext(authPacket, this));
            }

            return PlatformAbstractionLayer.CompletedTask;
        }

        async Task<MqttClientPublishResult> PublishAtMostOnce(MqttPublishPacket publishPacket, CancellationToken cancellationToken)
        {
            // No packet identifier is used for QoS 0 [3.3.2.2 Packet Identifier]
            await SendAsync(publishPacket, cancellationToken).ConfigureAwait(false);
            return _adapter.PacketFormatterAdapter.DataConverter.CreateClientPublishResult(null);
        }

        async Task<MqttClientPublishResult> PublishAtLeastOnceAsync(MqttPublishPacket publishPacket, CancellationToken cancellationToken)
        {
            publishPacket.PacketIdentifier = _packetIdentifierProvider.GetNextPacketIdentifier();
            var response = await SendAndReceiveAsync<MqttPubAckPacket>(publishPacket, cancellationToken).ConfigureAwait(false);
            return _adapter.PacketFormatterAdapter.DataConverter.CreateClientPublishResult(response);
        }

        async Task<MqttClientPublishResult> PublishExactlyOnceAsync(MqttPublishPacket publishPacket, CancellationToken cancellationToken)
        {
            publishPacket.PacketIdentifier = _packetIdentifierProvider.GetNextPacketIdentifier();

            var pubRecPacket = await SendAndReceiveAsync<MqttPubRecPacket>(publishPacket, cancellationToken).ConfigureAwait(false);

            var pubRelPacket = _adapter.PacketFormatterAdapter.DataConverter.CreatePubRelPacket(pubRecPacket, MqttApplicationMessageReceivedReasonCode.Success);
            
            var pubCompPacket = await SendAndReceiveAsync<MqttPubCompPacket>(pubRelPacket, cancellationToken).ConfigureAwait(false);

            return _adapter.PacketFormatterAdapter.DataConverter.CreateClientPublishResult(pubRecPacket, pubCompPacket);
        }

        async Task<MqttApplicationMessageReceivedEventArgs> HandleReceivedApplicationMessageAsync(MqttPublishPacket publishPacket)
        {
            var applicationMessage = _adapter.PacketFormatterAdapter.DataConverter.CreateApplicationMessage(publishPacket);
            var eventArgs = new MqttApplicationMessageReceivedEventArgs(Options.ClientId, applicationMessage);

            var handler = ApplicationMessageReceivedHandler;
            if (handler != null)
            {
                await handler.HandleApplicationMessageReceivedAsync(eventArgs).ConfigureAwait(false);
            }

            return eventArgs;
        }

        async Task WaitForTaskAsync(Task task, Task sender)
        {
            if (task == null)
            {
                return;
            }

            if (task == sender)
            {
                // Return here to avoid deadlocks, but first any eventual exception in the task
                // must be handled to avoid not getting an unhandled task exception
                if (!task.IsFaulted)
                {
                    return;
                }

                // By accessing the Exception property the exception is considered handled and will
                // not result in an unhandled task exception later by the finalizer
                _logger.Warning(task.Exception, "Error while waiting for background task.");
                return;
            }

            try
            {
                await task.ConfigureAwait(false);
            }
            catch (OperationCanceledException)
            {
            }
        }

        bool DisconnectIsPending()
        {
            // This will read the _isDisconnectPending and set it to "1" afterwards regardless of the value.
            // So the first caller will get a "false" and all subsequent ones will get "true".
            return Interlocked.CompareExchange(ref _isDisconnectPending, 1, 0) != 0;
        }
    }
}<|MERGE_RESOLUTION|>--- conflicted
+++ resolved
@@ -24,11 +24,6 @@
     {
         readonly MqttPacketIdentifierProvider _packetIdentifierProvider = new MqttPacketIdentifierProvider();
         readonly MqttPacketDispatcher _packetDispatcher = new MqttPacketDispatcher();
-<<<<<<< HEAD
-        volatile int _lastSentAtTicks;
-        volatile int _lastReceivedAtTicks;
-=======
->>>>>>> 59152855
         readonly object _disconnectLock = new object();
 
         readonly IMqttClientAdapterFactory _adapterFactory;
@@ -46,7 +41,7 @@
         long _isDisconnectPending;
         bool _isConnected;
         MqttClientDisconnectReason _disconnectReason;
-        
+
         DateTime _lastPacketSentTimestamp;
 
         public MqttClient(IMqttClientAdapterFactory channelFactory, IMqttNetLogger logger)
@@ -106,12 +101,7 @@
                     authenticateResult = await AuthenticateAsync(adapter, options.WillMessage, combined.Token).ConfigureAwait(false);
                 }
 
-<<<<<<< HEAD
-                _lastSentAtTicks = Environment.TickCount;
-                _lastReceivedAtTicks = Environment.TickCount;
-=======
                 _lastPacketSentTimestamp = DateTime.UtcNow;
->>>>>>> 59152855
 
                 if (Options.KeepAlivePeriod != TimeSpan.Zero)
                 {
@@ -399,13 +389,8 @@
         {
             cancellationToken.ThrowIfCancellationRequested();
 
-<<<<<<< HEAD
-            _lastReceivedAtTicks = Environment.TickCount;
-
-=======
             _lastPacketSentTimestamp = DateTime.UtcNow;
-            
->>>>>>> 59152855
+
             return _adapter.SendPacketAsync(packet, cancellationToken);
         }
 
@@ -423,12 +408,7 @@
             {
                 try
                 {
-<<<<<<< HEAD
-                    _lastSentAtTicks = Environment.TickCount;
-                    await _adapter.SendPacketAsync(requestPacket, cancellationToken).ConfigureAwait(false);
-=======
                     await SendAsync(requestPacket, cancellationToken).ConfigureAwait(false);
->>>>>>> 59152855
                 }
                 catch (Exception exception)
                 {
@@ -463,11 +443,7 @@
                 while (!cancellationToken.IsCancellationRequested)
                 {
                     // Values described here: [MQTT-3.1.2-24].
-<<<<<<< HEAD
-                    var waitTime = keepAlivePeriod - TimeSpan.FromMilliseconds(unchecked(Environment.TickCount - _lastSentAtTicks));
-=======
                     var timeWithoutPacketSent = DateTime.UtcNow - _lastPacketSentTimestamp;
->>>>>>> 59152855
 
                     if (timeWithoutPacketSent > keepAlivePeriod)
                     {
@@ -576,11 +552,6 @@
         {
             try
             {
-<<<<<<< HEAD
-                _lastReceivedAtTicks = Environment.TickCount;
-
-=======
->>>>>>> 59152855
                 if (packet is MqttPublishPacket publishPacket)
                 {
                     EnqueueReceivedPublishPacket(publishPacket);
@@ -614,8 +585,8 @@
                     if (!_packetDispatcher.TryDispatch(packet))
                     {
                         throw new MqttProtocolViolationException($"Received packet '{packet}' at an unexpected time.");
-                    }
-                }
+                }
+            }
             }
             catch (Exception exception)
             {
@@ -757,7 +728,7 @@
 
             // Also dispatch disconnect to waiting threads to generate a proper exception.
             _packetDispatcher.FailAll(new MqttUnexpectedDisconnectReceivedException(disconnectPacket));
-            
+
             if (!DisconnectIsPending())
             {
                 return DisconnectInternalAsync(_packetReceiverTask, null, null);
