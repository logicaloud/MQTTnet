--- conflicted
+++ resolved
@@ -374,22 +374,18 @@
                 try
                 {
                     await _adapter.SendPacketAsync(requestPacket, Options.CommunicationTimeout, cancellationToken).ConfigureAwait(false);
-<<<<<<< HEAD
+                }
+                catch (Exception e)
+                {
+                    _logger.Warning(e, "Error when sending packet of type '{0}'.", typeof(TResponsePacket).Name);
+                    packetAwaiter.Cancel();
+                }
+
+                try
+                {
                     var response = await packetAwaiter.WaitOneAsync(Options.CommunicationTimeout).ConfigureAwait(false);
                     _receiveTracker.Restart();
                     return response;
-=======
-                }
-                catch (Exception e)
-                {
-                    _logger.Warning(e, "Error when sending packet of type '{0}'.", typeof(TResponsePacket).Name);
-                    packetAwaiter.Cancel();
-                }
-
-                try
-                {
-                    return await packetAwaiter.WaitOneAsync(Options.CommunicationTimeout).ConfigureAwait(false);
->>>>>>> 4d27f42e
                 }
                 catch (Exception exception)
                 {
