--- conflicted
+++ resolved
@@ -16,13 +16,9 @@
 * [Core] Added support for _MaximumQoS_ transmit when using MQTTv5 (thanks to @nayato).
 * [RpcClient] Moved the RPC topic validation to the topic generation strategy.
 * [RcpClient] Added interface for _MqttRpcClient_.
-<<<<<<< HEAD
 * [Server] Reduced async tasks count by moving dedicated keep alive tasks per connection to shared one.
 * [Server] Session takeover and keep alive timeout are now properly set in DISCONNECT packet.
-* [Server] Performance improvements.
-=======
 * [Server] Fixed bug in PubRel packet generation (MQTTv5 only).
->>>>>>> 88b0af9b
     </releaseNotes>
     <copyright>Copyright Christian Kratky 2016-2020</copyright>
     <tags>MQTT Message Queue Telemetry Transport MQTTClient MQTTServer Server MQTTBroker Broker NETStandard IoT InternetOfThings Messaging Hardware Arduino Sensor Actuator M2M ESP Smart Home Cities Automation Xamarin Blazor</tags> 
