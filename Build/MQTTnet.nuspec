--- conflicted
+++ resolved
@@ -22,13 +22,10 @@
 * [Server] Added interceptor for unsubscriptions.
 * [MQTTnet.Server] Added interceptor for unsubscriptions.
 * [MQTTnet.AspNetCore] improved compatibility with AspNetCore 3.1
-<<<<<<< HEAD
-* [LowLevelMqttClient] Added low level MQTT client in order to provide more flexibility when using the MQTT protocol. This client requires detailed knowledge about the MQTT protocol.
-=======
 * [Core] Added MqttApplicationMessage.GetUserProperty() convenience method (thanks to @PMExtra).
 * [Client] Support WithConnectionUri to configure client (thanks to @PMExtra).
 * [Server] Removed exceptions when user properties are set with MQTT protocol version 3.1
->>>>>>> 3e096bc3
+* [LowLevelMqttClient] Added low level MQTT client in order to provide more flexibility when using the MQTT protocol. This client requires detailed knowledge about the MQTT protocol.
     </releaseNotes>
     <copyright>Copyright Christian Kratky 2016-2020</copyright>
     <tags>MQTT Message Queue Telemetry Transport MQTTClient MQTTServer Server MQTTBroker Broker NETStandard IoT InternetOfThings Messaging Hardware Arduino Sensor Actuator M2M ESP Smart Home Cities Automation Xamarin</tags> 
