<?xml version="1.0"?>
<package >
  <metadata>
    <id>MQTTnet</id>
    <version>0.0.0</version>
    <authors>Christian Kratky</authors>
    <owners>Christian Kratky</owners>
    <license type="file">LICENSE</license>
    <projectUrl>https://github.com/chkr1011/MQTTnet</projectUrl>
    <iconUrl>https://raw.githubusercontent.com/chkr1011/MQTTnet/master/Images/Logo_128x128.png</iconUrl>
    <requireLicenseAcceptance>false</requireLicenseAcceptance>
    <description>MQTTnet is a high performance .NET library for MQTT based communication. It provides a MQTT client and a MQTT server (broker) and supports v3.1.0, v3.1.1 and v5.0.0 of the MQTT protocol.</description>
    <releaseNotes>
* [All] Due to a merge issue not all changes are included in 3.0.8. All these changes are now included in this version.
* [ManagedClient] Added builder class for MqttClientUnsubscribeOptions (thanks to @dominikviererbe).
* [ManagedClient] Added support for persisted sessions (thansk to @PMExtra).
* [Client] Improve connection stability (thanks to @jltjohanlindqvist).
* [ManagedClient] Fixed a memory leak (thanks to @zawodskoj).
* [ManagedClient] Improved internal subscription management (#569, thanks to @cstichlberger).
* [ManagedClient] Refactored log messages (thanks to @cstichlberger).
* [Server] Added support for assigned client IDs (MQTTv5 only) (thanks to @bcrosnier).
* [Server] Added interceptor for unsubscriptions.
* [MQTTnet.Server] Added interceptor for unsubscriptions.
* [MQTTnet.AspNetCore] improved compatibility with AspNetCore 3.1
<<<<<<< HEAD
* [Core] Added MqttApplicationMessage.GetUserProperty&lt;T&gt;() convenience method (thanks to @PMExtra).
=======
* [Client] Support WithConnectionUri to configure client (thanks to @PMExtra).
>>>>>>> 6de28d32
* [Server] Removed exceptions when user properties are set with MQTT protocol version 3.1
    </releaseNotes>
    <copyright>Copyright Christian Kratky 2016-2020</copyright>
    <tags>MQTT Message Queue Telemetry Transport MQTTClient MQTTServer Server MQTTBroker Broker NETStandard IoT InternetOfThings Messaging Hardware Arduino Sensor Actuator M2M ESP Smart Home Cities Automation Xamarin</tags> 
    <dependencies>
      <group targetFramework="netstandard1.3">
        <dependency id="NETStandard.Library" version="1.3.0" />
        <dependency id="System.Net.Security" version="4.3.2" />
        <dependency id="System.Net.WebSockets" version="4.3.0" />
        <dependency id="System.Net.WebSockets.Client" version="4.3.2" />      
      </group>
      <group targetFramework="netstandard2.0">
        <dependency id="NETStandard.Library" version="2.0.0" />
        <dependency id="System.Net.Security" version="4.3.2" />
        <dependency id="System.Net.WebSockets" version="4.3.0" />
        <dependency id="System.Net.WebSockets.Client" version="4.3.2" />
      </group>
      <group targetFramework="uap10.0">
        <dependency id="Microsoft.NETCore.UniversalWindowsPlatform" version="6.2.8" />
      </group>
    </dependencies>
  </metadata>

  <files>
    <!-- License -->
    <file src="..\LICENSE" />

    <!-- .NET Standard 1.3 -->
    <file src="..\Source\MQTTnet\bin\Release\netstandard1.3\MQTTnet.*" target="lib\netstandard1.3\"/>
    
    <!-- .NET Standard 2.0 -->
    <file src="..\Source\MQTTnet\bin\Release\netstandard2.0\MQTTnet.*" target="lib\netstandard2.0\"/>

    <!-- Universal Windows -->
    <file src="..\Source\MQTTnet\bin\Release\uap10.0\MQTTnet.*" target="lib\uap10.0\"/>

    <!-- .NET Framework -->
    <file src="..\Source\MQTTnet\bin\Release\net452\MQTTnet.*" target="lib\net452\"/>

    <!-- .NET Framework 4.6.0 will use binaries from 4.5.2. -->
    <file src="..\Source\MQTTnet\bin\Release\net461\MQTTnet.*" target="lib\net461\"/>

    <!-- Everything above .NET Framework 4.6.1 will use the binaries from 4.6.1. -->
  </files>
</package><|MERGE_RESOLUTION|>--- conflicted
+++ resolved
@@ -22,11 +22,8 @@
 * [Server] Added interceptor for unsubscriptions.
 * [MQTTnet.Server] Added interceptor for unsubscriptions.
 * [MQTTnet.AspNetCore] improved compatibility with AspNetCore 3.1
-<<<<<<< HEAD
-* [Core] Added MqttApplicationMessage.GetUserProperty&lt;T&gt;() convenience method (thanks to @PMExtra).
-=======
+* [Core] Added MqttApplicationMessage.GetUserProperty() convenience method (thanks to @PMExtra).
 * [Client] Support WithConnectionUri to configure client (thanks to @PMExtra).
->>>>>>> 6de28d32
 * [Server] Removed exceptions when user properties are set with MQTT protocol version 3.1
     </releaseNotes>
     <copyright>Copyright Christian Kratky 2016-2020</copyright>
