--- conflicted
+++ resolved
@@ -16,13 +16,9 @@
 * [AspNetCore] Adjusted some namespaces (BREAKING CHANGE!)
 * [Server] Adjusted some namespaces (BREAKING CHANGE!)
 * [Server] Added state checks (throw if not started etc.) for most server APIs.
-<<<<<<< HEAD
-* [Server] Exposed real X509Certificate2 (instead byte array) to TLS options (Thanks to @borigas).
-* [Core] Added server interceptor for undelivered messages (Thanks to @cshark-inator).
-=======
 * [Server] Exposed real X509Certificate2 (instead byte array) to TLS options (thanks to @borigas).
 * [Core] Fixed a null reference exception in the MqttTcpChannel with WriteAsync and ReadAsync.
->>>>>>> 4fa275bf
+* [Core] Added server interceptor for undelivered messages (Thanks to @cshark-inator).
     </releaseNotes>
     <copyright>Copyright Christian Kratky 2016-2020</copyright>
     <tags>MQTT Message Queue Telemetry Transport MQTTClient MQTTServer Server MQTTBroker Broker NETStandard IoT InternetOfThings Messaging Hardware Arduino Sensor Actuator M2M ESP Smart Home Cities Automation Xamarin Blazor</tags> 
