--- conflicted
+++ resolved
@@ -11,14 +11,11 @@
     <requireLicenseAcceptance>false</requireLicenseAcceptance>
     <description>MQTTnet is a high performance .NET library for MQTT based communication. It provides a MQTT client and a MQTT server (broker) and supports v3.1.0, v3.1.1 and v5.0.0 of the MQTT protocol.</description>
     <releaseNotes>
-<<<<<<< HEAD
+* [ManagedClient] Added support for persisted sessions (thansk to @PMExtra).
 * [Client] Improve connection stability (thanks to @jltjohanlindqvist).
 * [ManagedClient] Fixed a memory leak (thanks to @zawodskoj).
 * [ManagedClient] Improved internal subscription management (#569, thanks to @cstichlberger).
 * [ManagedClient] Refactored log messages (thanks to @cstichlberger).
-=======
-* [ManagedClient] Added support for persisted sessions (thansk to @PMExtra).
->>>>>>> ce51d12a
 * [Server] Added support for assigned client IDs (MQTTv5 only) (thanks to @bcrosnier).
 * [Server] Added interceptor for unsubscriptions.
 * [MQTTnet.Server] Added interceptor for unsubscriptions.
