--- conflicted
+++ resolved
@@ -22,11 +22,8 @@
 * [Server] Added interceptor for unsubscriptions.
 * [MQTTnet.Server] Added interceptor for unsubscriptions.
 * [MQTTnet.AspNetCore] improved compatibility with AspNetCore 3.1
-<<<<<<< HEAD
 * [Core] Added MqttApplicationMessage.GetUserProperty&lt;T&gt;() convenience method (thanks to @PMExtra).
-=======
 * [Server] Removed exceptions when user properties are set with MQTT protocol version 3.1
->>>>>>> e33c5ccb
     </releaseNotes>
     <copyright>Copyright Christian Kratky 2016-2020</copyright>
     <tags>MQTT Message Queue Telemetry Transport MQTTClient MQTTServer Server MQTTBroker Broker NETStandard IoT InternetOfThings Messaging Hardware Arduino Sensor Actuator M2M ESP Smart Home Cities Automation Xamarin</tags> 
