--- conflicted
+++ resolved
@@ -26,12 +26,9 @@
 * [Server] Added interceptor for unsubscriptions.
 * [Server] Removed exceptions when user properties are set with MQTT protocol version 3.1
 * [Server] Added custom session items to the client status.
+* [Server] Added option to check whether the server is already started properly or not.
 * [MQTTnet.AspNetCore] improved compatibility with AspNetCore 3.1
-<<<<<<< HEAD
-* [MQTTnet.Server] Added option to check whether the server is already started properly or not.
-=======
 * [MQTTnet.Server] Added interceptor for unsubscriptions.
->>>>>>> 67d56644
     </releaseNotes>
     <copyright>Copyright Christian Kratky 2016-2020</copyright>
     <tags>MQTT Message Queue Telemetry Transport MQTTClient MQTTServer Server MQTTBroker Broker NETStandard IoT InternetOfThings Messaging Hardware Arduino Sensor Actuator M2M ESP Smart Home Cities Automation Xamarin</tags> 
