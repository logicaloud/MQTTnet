﻿using System;
using System.Collections.Concurrent;
using System.Threading;
using System.Threading.Tasks;
using MQTTnet.Adapter;
using MQTTnet.Diagnostics;
using MQTTnet.Exceptions;
using MQTTnet.Internal;
using MQTTnet.Packets;
using MQTTnet.Protocol;

namespace MQTTnet.Server
{
    public sealed class MqttClientPendingMessagesQueue : IDisposable
    {
        private readonly AsyncAutoResetEvent _queueAutoResetEvent = new AsyncAutoResetEvent();
        private readonly IMqttServerOptions _options;
        private readonly MqttClientSession _clientSession;
        private readonly IMqttNetChildLogger _logger;

        private ConcurrentQueue<MqttBasePacket> _queue = new ConcurrentQueue<MqttBasePacket>();
        private Task _workerTask;

        public MqttClientPendingMessagesQueue(IMqttServerOptions options, MqttClientSession clientSession, IMqttNetChildLogger logger)
        {
            if (logger == null) throw new ArgumentNullException(nameof(logger));
            _options = options ?? throw new ArgumentNullException(nameof(options));
            _clientSession = clientSession ?? throw new ArgumentNullException(nameof(clientSession));

            _logger = logger.CreateChildLogger(nameof(MqttClientPendingMessagesQueue));
        }

        public int Count => _queue.Count;

        public void Start(IMqttChannelAdapter adapter, CancellationToken cancellationToken)
        {
            if (adapter == null) throw new ArgumentNullException(nameof(adapter));

            if (cancellationToken.IsCancellationRequested)
            {
                return;
            }

            _workerTask = Task.Run(() => SendQueuedPacketsAsync(adapter, cancellationToken), cancellationToken);
        }
        
        public void Enqueue(MqttBasePacket packet)
        {
            if (packet == null) throw new ArgumentNullException(nameof(packet));

            if (_queue.Count >= _options.MaxPendingMessagesPerClient)
            {
                if (_options.PendingMessagesOverflowStrategy == MqttPendingMessagesOverflowStrategy.DropNewMessage)
                {
                    return;
                }

                if (_options.PendingMessagesOverflowStrategy == MqttPendingMessagesOverflowStrategy.DropOldestQueuedMessage)
                {
                    _queue.TryDequeue(out _);
                }
            }

            _queue.Enqueue(packet);
            _queueAutoResetEvent.Set();

            _logger.Verbose("Enqueued packet (ClientId: {0}).", _clientSession.ClientId);
        }

        public void Clear()
        {
            var newQueue = new ConcurrentQueue<MqttBasePacket>();
            Interlocked.Exchange(ref _queue, newQueue);
        }

        public void Dispose()
        {
            _queueAutoResetEvent?.Dispose();
        }

        private async Task SendQueuedPacketsAsync(IMqttChannelAdapter adapter, CancellationToken cancellationToken)
        {
            try
            {
                while (!cancellationToken.IsCancellationRequested)
                {
                    await TrySendNextQueuedPacketAsync(adapter, cancellationToken).ConfigureAwait(false);
                }
            }
            catch (OperationCanceledException)
            {
            }
            catch (Exception exception)
            {
                _logger.Error(exception, "Unhandled exception while sending enqueued packet (ClientId: {0}).", _clientSession.ClientId);
            }
        }

        private async Task TrySendNextQueuedPacketAsync(IMqttChannelAdapter adapter, CancellationToken cancellationToken)
        {
            MqttBasePacket packet = null;
            try
            {
                if (_queue.IsEmpty)
                {
                    await _queueAutoResetEvent.WaitOneAsync(cancellationToken).ConfigureAwait(false);
                }

                if (!_queue.TryDequeue(out packet))
                {
                    return;
                }

                if (cancellationToken.IsCancellationRequested)
                {
                    return;
                }

                await adapter.SendPacketsAsync(_options.DefaultCommunicationTimeout, new[] { packet }, cancellationToken).ConfigureAwait(false);

                _logger.Verbose("Enqueued packet sent (ClientId: {0}).", _clientSession.ClientId);
            }
            catch (Exception exception)
            {
                if (exception is MqttCommunicationTimedOutException)
                {
                    _logger.Warning(exception, "Sending publish packet failed: Timeout (ClientId: {0}).", _clientSession.ClientId);
                }
                else if (exception is MqttCommunicationException)
                {
                    _logger.Warning(exception, "Sending publish packet failed: Communication exception (ClientId: {0}).", _clientSession.ClientId);
                }
                else if (exception is OperationCanceledException)
                {
                }
                else
                {
                    _logger.Error(exception, "Sending publish packet failed (ClientId: {0}).", _clientSession.ClientId);
                }

                if (packet is MqttPublishPacket publishPacket)
                {
                    if (publishPacket.QualityOfServiceLevel > MqttQualityOfServiceLevel.AtMostOnce)
                    {
                        publishPacket.Dup = true;

                        Enqueue(publishPacket);
                    }
                }

                if (!cancellationToken.IsCancellationRequested)
                {
                    _clientSession.Stop(MqttClientDisconnectType.NotClean);
                }
            }
        }
<<<<<<< HEAD

        public void Dispose()
        {
        }
=======
>>>>>>> 2499d291
    }
}<|MERGE_RESOLUTION|>--- conflicted
+++ resolved
@@ -75,7 +75,7 @@
 
         public void Dispose()
         {
-            _queueAutoResetEvent?.Dispose();
+            
         }
 
         private async Task SendQueuedPacketsAsync(IMqttChannelAdapter adapter, CancellationToken cancellationToken)
@@ -154,12 +154,5 @@
                 }
             }
         }
-<<<<<<< HEAD
-
-        public void Dispose()
-        {
-        }
-=======
->>>>>>> 2499d291
     }
 }